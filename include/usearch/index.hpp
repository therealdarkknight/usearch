/**
 *  @file index.hpp
 *  @author Ashot Vardanian
 *  @brief Single-header Vector Search.
 *  @date 2023-04-26
 *
 *  @copyright Copyright (c) 2023
 */
#ifndef UNUM_USEARCH_HPP
#define UNUM_USEARCH_HPP

#define USEARCH_VERSION_MAJOR 0
#define USEARCH_VERSION_MINOR 0
#define USEARCH_VERSION_PATCH 0

// Inferring C++ version
#if ((defined(_MSVC_LANG) && _MSVC_LANG >= 201703L) || __cplusplus >= 201703L)
#define USEARCH_DEFINED_CPP17
#endif

// Inferring target OS
#if defined(WIN32) || defined(_WIN32) || defined(__WIN32__) || defined(__NT__)
#define USEARCH_DEFINED_WINDOWS
#elif defined(__APPLE__) && defined(__MACH__)
#define USEARCH_DEFINED_APPLE
#elif defined(__linux__)
#define USEARCH_DEFINED_LINUX
#endif

// Inferring the compiler
#if defined(__clang__)
#define USEARCH_DEFINED_CLANG
#elif defined(__GNUC__)
#define USEARCH_DEFINED_GCC
#endif

// Inferring hardware architecture: x86 vs Arm
#if defined(__x86_64__)
#define USEARCH_DEFINED_X86
#elif defined(__aarch64__)
#define USEARCH_DEFINED_ARM
#endif

// Inferring hardware bitness: 32 vs 64
#if __WORDSIZE == 64
#define USEARCH_64BIT_ENV
#else
#define USEARCH_32BIT_ENV
#endif

#if !defined(USEARCH_USE_OPENMP)
#define USEARCH_USE_OPENMP 0
#endif

// OS-specific includes
#if defined(USEARCH_DEFINED_WINDOWS)
#define _USE_MATH_DEFINES
#define NOMINMAX
#include <Windows.h>
#include <sys/stat.h> // `fstat` for file size
#undef NOMINMAX
#undef _USE_MATH_DEFINES
#else
#include <fcntl.h>    // `fallocate`
#include <stdlib.h>   // `posix_memalign`
#include <sys/mman.h> // `mmap`
#include <sys/stat.h> // `fstat` for file size
#include <unistd.h>   // `open`, `close`
#endif

// STL includes
#include <algorithm> // `std::sort_heap`
#include <atomic>    // `std::atomic`
#include <bitset>    // `std::bitset`
#include <climits>   // `CHAR_BIT`
#include <cmath>     // `std::sqrt`
#include <cstring>   // `std::memset`
#include <iterator>  // `std::reverse_iterator`
#include <mutex>     // `std::unique_lock` - replacement candidate
#include <random>    // `std::default_random_engine` - replacement candidate
#include <stdexcept> // `std::runtime_exception`
#include <thread>    // `std::thread`
#include <utility>   // `std::pair`

// Prefetching
#if defined(USEARCH_DEFINED_GCC)
// https://gcc.gnu.org/onlinedocs/gcc/Other-Builtins.html
// Zero means we are only going to read from that memory.
// Three means high temporal locality and suggests to keep
// the data in all layers of cache.
#define prefetch_m(ptr) __builtin_prefetch((void*)(ptr), 0, 3)
#elif defined(USEARCH_DEFINED_X86)
#define prefetch_m(ptr) _mm_prefetch((void*)(ptr), _MM_HINT_T0)
#else
#define prefetch_m(ptr)
#endif

// Alignment
#if defined(USEARCH_DEFINED_WINDOWS)
#define usearch_pack_m
#define usearch_align_m __declspec(align(64))
#else
#define usearch_pack_m __attribute__((packed))
#define usearch_align_m __attribute__((aligned(64)))
#endif

// Debugging
#if defined(NDEBUG)
#define usearch_assert_m(must_be_true, message)
#define usearch_noexcept_m noexcept
#else
#define usearch_assert_m(must_be_true, message)                                                                        \
    if (!(must_be_true)) {                                                                                             \
        throw std::runtime_error(message);                                                                             \
    }
#define usearch_noexcept_m
#endif

namespace unum {
namespace usearch {

using f64_t = double;
using f32_t = float;
using byte_t = char;
enum b1x8_t : unsigned char {};

enum class metric_kind_t : std::uint8_t {
    unknown_k = 0,
    // Classics:
    ip_k = 'i',
    cos_k = 'c',
    l2sq_k = 'e',

    // Custom:
    pearson_k = 'p',
    haversine_k = 'h',

    // Sets:
    jaccard_k = 'j',
    hamming_k = 'b',
    tanimoto_k = 't',
    sorensen_k = 's',
};

enum class scalar_kind_t : std::uint8_t {
    unknown_k = 0,
    f64_k,
    f32_k,
    f16_k,
    f8_k,
    b1x8_k,
};

template <typename scalar_at> scalar_kind_t common_scalar_kind() noexcept {
    if (std::is_same<scalar_at, f32_t>())
        return scalar_kind_t::f32_k;
    if (std::is_same<scalar_at, f64_t>())
        return scalar_kind_t::f64_k;
    if (std::is_same<scalar_at, b1x8_t>())
        return scalar_kind_t::b1x8_k;
    return scalar_kind_t::unknown_k;
}

template <typename at> at angle_to_radians(at angle) noexcept { return angle * at(3.14159265358979323846) / at(180); }

template <typename at> at square(at value) noexcept { return value * value; }

template <std::size_t multiple_ak> std::size_t divide_round_up(std::size_t num) noexcept {
    return (num + multiple_ak - 1) / multiple_ak;
}

inline std::size_t divide_round_up(std::size_t num, std::size_t denominator) noexcept {
    return (num + denominator - 1) / denominator;
}

inline std::size_t ceil2(std::size_t v) noexcept {
    v--;
    v |= v >> 1;
    v |= v >> 2;
    v |= v >> 4;
    v |= v >> 8;
    v |= v >> 16;
#ifdef USEARCH_64BIT_ENV
    v |= v >> 32;
#endif
    v++;
    return v;
}

template <typename at> void misaligned_store(void* ptr, at v) noexcept {
    static_assert(!std::is_reference<at>::value);
    std::memcpy(ptr, &v, sizeof(at));
}

/// @brief  Simply dereferencing misaligned pointers can be dangerous.
template <typename at> at misaligned_load(void* ptr) noexcept {
    static_assert(!std::is_reference<at>::value);
    at v;
    std::memcpy(&v, ptr, sizeof(at));
    return v;
}

/// @brief  The `std::exchange` alternative for C++11.
template <typename at, typename other_at = at> at exchange(at& obj, other_at&& new_value) {
    at old_value = std::move(obj);
    obj = std::forward<other_at>(new_value);
    return old_value;
}

template <typename at> class misaligned_ref_gt {
    byte_t* ptr_;

  public:
    misaligned_ref_gt(byte_t* ptr) noexcept : ptr_(ptr) {}
    operator at() const noexcept { return misaligned_load<at>(ptr_); }
    misaligned_ref_gt& operator=(at const& v) noexcept {
        misaligned_store<at>(ptr_, v);
        return *this;
    }

    void reset(byte_t* ptr) noexcept { ptr_ = ptr; }
};

template <typename at> class misaligned_ptr_gt {
    byte_t* ptr_;

  public:
    using iterator_category = std::random_access_iterator_tag;
    using value_type = at;
    using difference_type = std::ptrdiff_t;
    using pointer = misaligned_ptr_gt<at>;
    using reference = misaligned_ref_gt<at>;

    reference operator*() const noexcept { return {ptr_}; }

    misaligned_ptr_gt(byte_t* ptr) noexcept : ptr_(ptr) {}
    misaligned_ptr_gt operator++(int) noexcept { return misaligned_ptr_gt(ptr_ + sizeof(at)); }
    misaligned_ptr_gt operator--(int) noexcept { return misaligned_ptr_gt(ptr_ - sizeof(at)); }
    misaligned_ptr_gt operator+(difference_type d) noexcept { return misaligned_ptr_gt(ptr_ + d * sizeof(at)); }
    misaligned_ptr_gt operator-(difference_type d) noexcept { return misaligned_ptr_gt(ptr_ - d * sizeof(at)); }

    misaligned_ptr_gt& operator++() noexcept {
        ptr_ += sizeof(at);
        return *this;
    }
    misaligned_ptr_gt& operator--() noexcept {
        ptr_ -= sizeof(at);
        return *this;
    }
    misaligned_ptr_gt& operator+=(difference_type d) noexcept {
        ptr_ += d * sizeof(at);
        return *this;
    }
    misaligned_ptr_gt& operator-=(difference_type d) noexcept {
        ptr_ -= d * sizeof(at);
        return *this;
    }
    bool operator==(misaligned_ptr_gt const& other) noexcept { return ptr_ == other.ptr_; }
    bool operator!=(misaligned_ptr_gt const& other) noexcept { return ptr_ != other.ptr_; }
};

/**
 *  @brief  Non-owning memory range view, similar to `std::span`, but for C++11.
 */
template <typename scalar_at> class span_gt {
    scalar_at* data_;
    std::size_t size_;

  public:
    span_gt(scalar_at* begin, scalar_at const* end) noexcept : data_(begin), size_(end - begin) {}
    span_gt(scalar_at* begin, std::size_t size) noexcept : data_(begin), size_(size) {}
    scalar_at* data() const noexcept { return data_; }
    std::size_t size() const noexcept { return size_; }
    operator scalar_at*() const noexcept { return data(); }
};

/**
 *  @brief  Inner (Dot) Product distance.
 */
template <typename scalar_at = float, typename result_at = scalar_at> struct ip_gt {
    using scalar_t = scalar_at;
    using view_t = span_gt<scalar_t const>;
    using result_t = result_at;
    using result_type = result_t;

    inline metric_kind_t kind() const noexcept { return metric_kind_t::ip_k; }
    inline scalar_kind_t scalar_kind() const noexcept { return common_scalar_kind<scalar_t>(); }
    inline result_t operator()(view_t a, view_t b) const noexcept { return operator()(a.data(), b.data(), a.size()); }

    inline result_t operator()(scalar_t const* a, scalar_t const* b, std::size_t dim) const noexcept {
        result_type ab{};
#if USEARCH_USE_OPENMP
#pragma omp simd reduction(+ : ab)
#elif defined(USEARCH_DEFINED_CLANG)
#pragma clang loop vectorize(enable)
#elif defined(USEARCH_DEFINED_GCC)
#pragma GCC ivdep
#endif
        for (std::size_t i = 0; i != dim; ++i)
            ab += result_t(a[i]) * result_t(b[i]);
        return 1 - ab;
    }
};

/**
 *  @brief  Cosine (Angular) distance.
 *          Identical to the Inner Product of normalized vectors.
 *          Unless you are running on an tiny embedded platform, this metric
 *          is recommended over `::ip_gt` for low-precision scalars.
 */
template <typename scalar_at = float, typename result_at = scalar_at> struct cos_gt {
    using scalar_t = scalar_at;
    using view_t = span_gt<scalar_t const>;
    using result_t = result_at;
    using result_type = result_t;

    inline metric_kind_t kind() const noexcept { return metric_kind_t::cos_k; }
    inline scalar_kind_t scalar_kind() const noexcept { return common_scalar_kind<scalar_t>(); }
    inline result_t operator()(view_t a, view_t b) const noexcept { return operator()(a.data(), b.data(), a.size()); }

    inline result_t operator()(scalar_t const* a, scalar_t const* b, std::size_t dim) const noexcept {
        result_t ab{}, a2{}, b2{};
#if USEARCH_USE_OPENMP
#pragma omp simd reduction(+ : ab, a2, b2)
#elif defined(USEARCH_DEFINED_CLANG)
#pragma clang loop vectorize(enable)
#elif defined(USEARCH_DEFINED_GCC)
#pragma GCC ivdep
#endif
        for (std::size_t i = 0; i != dim; ++i)
            ab += result_t(a[i]) * result_t(b[i]), //
                a2 += square<result_t>(a[i]),      //
                b2 += square<result_t>(b[i]);
        return (ab != 0) ? (1 - ab / (std::sqrt(a2) * std::sqrt(b2))) : 1;
    }
};

/**
 *  @brief  Squared Euclidean (L2) distance.
 *          Square root is avoided at the end, as it won't affect the ordering.
 */
template <typename scalar_at = float, typename result_at = scalar_at> struct l2sq_gt {
    using scalar_t = scalar_at;
    using view_t = span_gt<scalar_t const>;
    using result_t = result_at;
    using result_type = result_t;

    inline metric_kind_t kind() const noexcept { return metric_kind_t::l2sq_k; }
    inline scalar_kind_t scalar_kind() const noexcept { return common_scalar_kind<scalar_t>(); }
    inline result_t operator()(view_t a, view_t b) const noexcept { return operator()(a.data(), b.data(), a.size()); }

    inline result_t operator()(scalar_t const* a, scalar_t const* b, std::size_t dim) const noexcept {
        result_t ab_deltas_sq{};
#if USEARCH_USE_OPENMP
#pragma omp simd reduction(+ : ab_deltas_sq)
#elif defined(USEARCH_DEFINED_CLANG)
#pragma clang loop vectorize(enable)
#elif defined(USEARCH_DEFINED_GCC)
#pragma GCC ivdep
#endif
        for (std::size_t i = 0; i != dim; ++i)
            ab_deltas_sq += square(result_t(a[i]) - result_t(b[i]));
        return ab_deltas_sq;
    }
};

/**
 *  @brief  Hamming distance computes the number of differing bits in
 *          two arrays of integers. An example would be a textual document,
 *          tokenized and hashed into a fixed-capacity bitset.
 */
template <typename scalar_at = std::uint64_t, typename result_at = std::size_t> struct hamming_gt {
    using scalar_t = scalar_at;
    using view_t = span_gt<scalar_t const>;
    using result_t = result_at;
    using result_type = result_t;
    static_assert( //
        std::is_unsigned<scalar_t>::value ||
            (std::is_enum<scalar_t>::value && std::is_unsigned<typename std::underlying_type<scalar_t>::type>::value),
        "Hamming distance requires unsigned integral words");

    inline metric_kind_t kind() const noexcept { return metric_kind_t::hamming_k; }
    inline scalar_kind_t scalar_kind() const noexcept { return common_scalar_kind<scalar_t>(); }
    inline result_t operator()(view_t a, view_t b) const noexcept { return operator()(a.data(), b.data(), a.size()); }

    inline result_t operator()(scalar_t const* a, scalar_t const* b, std::size_t words) const noexcept {
        constexpr std::size_t bits_per_word_k = sizeof(scalar_t) * CHAR_BIT;
        result_t matches{};
#if USEARCH_USE_OPENMP
#pragma omp simd reduction(+ : matches)
#elif defined(USEARCH_DEFINED_CLANG)
#pragma clang loop vectorize(enable)
#elif defined(USEARCH_DEFINED_GCC)
#pragma GCC ivdep
#endif
        for (std::size_t i = 0; i != words; ++i)
            matches += std::bitset<bits_per_word_k>(a[i] ^ b[i]).count();
        return matches;
    }
};

/**
 *  @brief  Tanimoto distance is the intersection over bitwise union.
 *          Often used in chemistry and biology to compare molecular fingerprints.
 */
template <typename scalar_at = std::uint64_t, typename result_at = float> struct tanimoto_gt {
    using scalar_t = scalar_at;
    using view_t = span_gt<scalar_t const>;
    using result_t = result_at;
    using result_type = result_t;
    static_assert( //
        std::is_unsigned<scalar_t>::value ||
            (std::is_enum<scalar_t>::value && std::is_unsigned<typename std::underlying_type<scalar_t>::type>::value),
        "Tanimoto distance requires unsigned integral words");
    static_assert(std::is_floating_point<result_t>::value, "Tanimoto distance will be a fraction");

    inline metric_kind_t kind() const noexcept { return metric_kind_t::tanimoto_k; }
    inline scalar_kind_t scalar_kind() const noexcept { return common_scalar_kind<scalar_t>(); }
    inline result_t operator()(view_t a, view_t b) const noexcept { return operator()(a.data(), b.data(), a.size()); }

    inline result_t operator()(scalar_t const* a, scalar_t const* b, std::size_t words) const noexcept {
        constexpr std::size_t bits_per_word_k = sizeof(scalar_t) * CHAR_BIT;
        result_t and_count{};
        result_t or_count{};
#if USEARCH_USE_OPENMP
#pragma omp simd reduction(+ : and_count, or_count)
#elif defined(USEARCH_DEFINED_CLANG)
#pragma clang loop vectorize(enable)
#elif defined(USEARCH_DEFINED_GCC)
#pragma GCC ivdep
#endif
        for (std::size_t i = 0; i != words; ++i)
            and_count += std::bitset<bits_per_word_k>(a[i] & b[i]).count(),
                or_count += std::bitset<bits_per_word_k>(a[i] | b[i]).count();
        return 1 - result_t(and_count) / or_count;
    }
};

/**
 *  @brief  Sorensen-Dice or F1 distance is the intersection over bitwise union.
 *          Often used in chemistry and biology to compare molecular fingerprints.
 */
template <typename scalar_at = std::uint64_t, typename result_at = float> struct sorensen_gt {
    using scalar_t = scalar_at;
    using view_t = span_gt<scalar_t const>;
    using result_t = result_at;
    using result_type = result_t;
    static_assert( //
        std::is_unsigned<scalar_t>::value ||
            (std::is_enum<scalar_t>::value && std::is_unsigned<typename std::underlying_type<scalar_t>::type>::value),
        "Sorensen-Dice distance requires unsigned integral words");
    static_assert(std::is_floating_point<result_t>::value, "Sorensen-Dice distance will be a fraction");

    inline metric_kind_t kind() const noexcept { return metric_kind_t::sorensen_k; }
    inline scalar_kind_t scalar_kind() const noexcept { return common_scalar_kind<scalar_t>(); }
    inline result_t operator()(view_t a, view_t b) const noexcept { return operator()(a.data(), b.data(), a.size()); }

    inline result_t operator()(scalar_t const* a, scalar_t const* b, std::size_t words) const noexcept {
        constexpr std::size_t bits_per_word_k = sizeof(scalar_t) * CHAR_BIT;
        result_t and_count{};
        result_t any_count{};
#if USEARCH_USE_OPENMP
#pragma omp simd reduction(+ : and_count, any_count)
#elif defined(USEARCH_DEFINED_CLANG)
#pragma clang loop vectorize(enable)
#elif defined(USEARCH_DEFINED_GCC)
#pragma GCC ivdep
#endif
        for (std::size_t i = 0; i != words; ++i)
            and_count += std::bitset<bits_per_word_k>(a[i] & b[i]).count(),
                any_count += std::bitset<bits_per_word_k>(a[i]).count() + std::bitset<bits_per_word_k>(b[i]).count();
        return 1 - 2 * result_t(and_count) / any_count;
    }
};

/**
 *  @brief  Counts the number of matching elements in two unique sorted sets.
 *          Can be used to compute the similarity between two textual documents
 *          using the IDs of tokens present in them.
 *          Similar to `tanimoto_gt` for dense representations.
 */
template <typename scalar_at = std::int32_t, typename result_at = float> struct jaccard_gt {
    using scalar_t = scalar_at;
    using view_t = span_gt<scalar_t const>;
    using result_t = result_at;
    using result_type = result_t;
    static_assert(!std::is_floating_point<scalar_t>::value, "Jaccard distance requires integral scalars");

    inline metric_kind_t kind() const noexcept { return metric_kind_t::jaccard_k; }
    inline scalar_kind_t scalar_kind() const noexcept { return common_scalar_kind<scalar_t>(); }
    inline result_t operator()(view_t a, view_t b) const noexcept {
        return operator()(a.data(), b.data(), a.size(), b.size());
    }

    inline result_t operator()( //
        scalar_t const* a, scalar_t const* b, std::size_t a_length, std::size_t b_length) const noexcept {
        result_t intersection{};
        std::size_t i{};
        std::size_t j{};
        while (i != a_length && j != b_length) {
            intersection += a[i] == b[j];
            i += a[i] < b[j];
            j += a[i] >= b[j];
        }
        return 1 - intersection / (a_length + b_length - intersection);
    }
};

/**
 *  @brief  Counts the number of matching elements in two unique sorted sets.
 *          Can be used to compute the similarity between two textual documents
 *          using the IDs of tokens present in them.
 */
template <typename scalar_at = float, typename result_at = float> struct pearson_correlation_gt {
    using scalar_t = scalar_at;
    using view_t = span_gt<scalar_t const>;
    using result_t = result_at;
    using result_type = result_t;

    inline metric_kind_t kind() const noexcept { return metric_kind_t::pearson_k; }
    inline scalar_kind_t scalar_kind() const noexcept { return common_scalar_kind<scalar_t>(); }
    inline result_t operator()(view_t a, view_t b) const noexcept { return operator()(a.data(), b.data(), a.size()); }

    inline result_t operator()(scalar_t const* a, scalar_t const* b, std::size_t dim) const noexcept {
        result_t a_sum{}, b_sum{}, ab_sum{};
        result_t a_sq_sum{}, b_sq_sum{};
#if USEARCH_USE_OPENMP
#pragma omp simd reduction(+ : a_sum, b_sum, ab_sum, a_sq_sum, b_sq_sum)
#elif defined(USEARCH_DEFINED_CLANG)
#pragma clang loop vectorize(enable)
#elif defined(USEARCH_DEFINED_GCC)
#pragma GCC ivdep
#endif
        for (std::size_t i = 0; i != dim; ++i) {
            a_sum += result_t(a[i]);
            b_sum += result_t(b[i]);
            ab_sum += result_t(a[i]) * result_t(b[i]);
            a_sq_sum += result_t(a[i]) * result_t(a[i]);
            b_sq_sum += result_t(b[i]) * result_t(b[i]);
        }
        result_t denom = std::sqrt((dim * a_sq_sum - a_sum * a_sum) * (dim * b_sq_sum - b_sum * b_sum));
        result_t corr = (dim * ab_sum - a_sum * b_sum) / denom;
        return -corr;
    }
};

/**
 *  @brief  Haversine distance for the shortest distance between two nodes on
 *          the surface of a 3D sphere, defined with latitude and longitude.
 */
template <typename scalar_at = float, typename result_at = scalar_at> struct haversine_gt {
    using scalar_t = scalar_at;
    using view_t = span_gt<scalar_t const>;
    using result_t = result_at;
    using result_type = result_t;
    static_assert(!std::is_integral<scalar_t>::value, "Latitude and longitude must be floating-node");

    inline metric_kind_t kind() const noexcept { return metric_kind_t::haversine_k; }
    inline scalar_kind_t scalar_kind() const noexcept { return common_scalar_kind<scalar_t>(); }

    inline result_t operator()(scalar_t const* a, scalar_t const* b) const noexcept {
        result_t lat_a = a[0], lon_a = a[1];
        result_t lat_b = b[0], lon_b = b[1];

        result_t lat_delta = angle_to_radians<result_t>(lat_b - lat_a);
        result_t lon_delta = angle_to_radians<result_t>(lon_b - lon_a);

        result_t converted_lat_a = angle_to_radians<result_t>(lat_a);
        result_t converted_lat_b = angle_to_radians<result_t>(lat_b);

        result_t x = //
            square(std::sin(lat_delta / 2.f)) +
            std::cos(converted_lat_a) * std::cos(converted_lat_b) * square(std::sin(lon_delta / 2.f));

        return std::atan2(std::sqrt(x), std::sqrt(1.f - x));
    }
};

class error_t {
    char const* message_{};

  public:
    error_t(char const* message = nullptr) noexcept : message_(message) {}
    error_t& operator=(char const* message) noexcept {
        message_ = message;
        return *this;
    }
    error_t(error_t&& other) noexcept : message_(exchange(other.message_, nullptr)) {}
    error_t& operator=(error_t&& other) noexcept {
        std::swap(message_, other.message_);
        return *this;
    }
    explicit operator bool() const noexcept { return message_ != nullptr; }
    char const* what() const noexcept { return message_; }

#if defined(__cpp_exceptions) && (1 == __cpp_exceptions)
    ~error_t() noexcept(false) {
        if (message_)
            if (!std::uncaught_exception())
                raise();
    }
    void raise() noexcept(false) {
        if (message_)
            throw std::runtime_error(exchange(message_, nullptr));
    }
#else
    ~error_t() noexcept { raise(); }
    void raise() noexcept {
        if (message_)
            std::terminate();
    }
#endif
};

template <typename result_at> struct expected_gt {
    result_at result;
    error_t error;

    operator result_at&() & {
        error.raise();
        return result;
    }
    operator result_at&&() && {
        error.raise();
        return std::move(result);
    }
    result_at const& operator*() const noexcept { return result; }
    explicit operator bool() const noexcept { return !error; }
    expected_gt failed(char const* message) noexcept {
        error = message;
        return std::move(*this);
    }
};

/**
 *  @brief  Light-weight bitset implementation to track visited nodes during graph traversal.
 *          Extends basic functionality with atomic operations.
 */
template <typename allocator_at = std::allocator<char>> class visits_bitset_gt {
    using allocator_t = allocator_at;
    using byte_t = typename allocator_t::value_type;
    static_assert(sizeof(byte_t) == 1, "Allocator must allocate separate addressable bytes");

    using slot_t = unsigned long;

    static constexpr std::size_t bits_per_slot() { return sizeof(slot_t) * CHAR_BIT; }
    static constexpr slot_t bits_mask() { return sizeof(slot_t) * CHAR_BIT - 1; }

    slot_t* slots_{};
    /// @brief Number of slots.
    std::size_t count_{};

  public:
    visits_bitset_gt() noexcept {}
    ~visits_bitset_gt() noexcept { reset(); }
    void clear() noexcept { std::memset(slots_, 0, count_ * sizeof(slot_t)); }

    void reset() noexcept {
        if (slots_)
            allocator_t{}.deallocate((byte_t*)slots_, count_ * sizeof(slot_t));
        slots_ = nullptr;
        count_ = 0;
    }

    bool resize(std::size_t capacity) noexcept {

        std::size_t count = divide_round_up<bits_per_slot()>(capacity);
        if (count <= count_)
            return true;

        slot_t* slots = (slot_t*)allocator_t{}.allocate(count * sizeof(slot_t));
        if (!slots)
            return false;

        reset();
        count_ = count;
        slots_ = slots;
        clear();
        return true;
    }

    visits_bitset_gt(visits_bitset_gt&& other) noexcept {
        slots_ = exchange(other.slots_, nullptr);
        count_ = exchange(other.count_, 0);
    }

    visits_bitset_gt& operator=(visits_bitset_gt&& other) noexcept {
        std::swap(slots_, other.slots_);
        std::swap(count_, other.count_);
        return *this;
    }

    visits_bitset_gt(visits_bitset_gt const&) = delete;
    visits_bitset_gt& operator=(visits_bitset_gt const&) = delete;

    inline bool test(std::size_t i) const noexcept { return slots_[i / bits_per_slot()] & (1ul << (i & bits_mask())); }
    inline void set(std::size_t i) noexcept { slots_[i / bits_per_slot()] |= (1ul << (i & bits_mask())); }

#if defined(USEARCH_DEFINED_WINDOWS)

    inline bool atomic_set(std::size_t i) noexcept {
        slot_t mask{1ul << (i & bits_mask())};
        return InterlockedOr((long volatile*)&slots_[i / bits_per_slot()], mask) & mask;
    }

    inline void atomic_reset(std::size_t i) noexcept {
        slot_t mask{1ul << (i & bits_mask())};
        InterlockedAnd((long volatile*)&slots_[i / bits_per_slot()], ~mask);
    }

#else

    inline bool atomic_set(std::size_t i) noexcept {
        slot_t mask{1ul << (i & bits_mask())};
        return __atomic_fetch_or(&slots_[i / bits_per_slot()], mask, __ATOMIC_ACQUIRE) & mask;
    }

    inline void atomic_reset(std::size_t i) noexcept {
        slot_t mask{1ul << (i & bits_mask())};
        __atomic_fetch_and(&slots_[i / bits_per_slot()], ~mask, __ATOMIC_RELEASE);
    }

#endif
};

using visits_bitset_t = visits_bitset_gt<>;

/**
 *  @brief  Similar to `std::priority_queue`, but allows raw access to underlying
 *          memory, in case you want to shuffle it or sort. Good for collections
 *          from 100s to 10'000s elements.
 */
template <typename element_at,                                //
          typename comparator_at = std::less<void>,           // <void> is needed before C++14.
          typename allocator_at = std::allocator<element_at>> //
class max_heap_gt {
  public:
    using element_t = element_at;
    using comparator_t = comparator_at;
    using allocator_t = allocator_at;

    using value_type = element_t;

    static_assert(std::is_trivially_destructible<element_t>(), "This heap is designed for trivial structs");
    static_assert(std::is_trivially_copy_constructible<element_t>(), "This heap is designed for trivial structs");

  private:
    element_t* elements_;
    std::size_t size_;
    std::size_t capacity_;

  public:
    max_heap_gt() noexcept : elements_(nullptr), size_(0), capacity_(0) {}

    max_heap_gt(max_heap_gt&& other) noexcept
        : elements_(exchange(other.elements_, nullptr)), size_(exchange(other.size_, 0)),
          capacity_(exchange(other.capacity_, 0)) {}

    max_heap_gt& operator=(max_heap_gt&& other) noexcept {
        std::swap(elements_, other.elements_);
        std::swap(size_, other.size_);
        std::swap(capacity_, other.capacity_);
        return *this;
    }

    max_heap_gt(max_heap_gt const&) = delete;
    max_heap_gt& operator=(max_heap_gt const&) = delete;

    ~max_heap_gt() noexcept { reset(); }

    void reset() noexcept {
        if (elements_)
            allocator_t{}.deallocate(elements_, capacity_);
        elements_ = nullptr;
        capacity_ = 0;
        size_ = 0;
    }

    inline bool empty() const noexcept { return !size_; }
    inline std::size_t size() const noexcept { return size_; }
    inline std::size_t capacity() const noexcept { return capacity_; }
    /// @brief  Selects the largest element in the heap.
    /// @return Reference to the stored element.
    inline element_t const& top() const noexcept { return elements_[0]; }
    inline void clear() noexcept { size_ = 0; }

    bool reserve(std::size_t new_capacity) noexcept {
        if (new_capacity < capacity_)
            return true;

        new_capacity = ceil2(new_capacity);
        new_capacity = (std::max<std::size_t>)(new_capacity, (std::max<std::size_t>)(capacity_ * 2u, 16u));
        auto allocator = allocator_t{};
        auto new_elements = allocator.allocate(new_capacity);
        if (!new_elements)
            return false;

        if (elements_) {
            std::memcpy(new_elements, elements_, size_ * sizeof(element_t));
            allocator.deallocate(elements_, capacity_);
        }
        elements_ = new_elements;
        capacity_ = new_capacity;
        return new_elements;
    }

    bool insert(element_t&& element) noexcept {
        if (!reserve(size_ + 1))
            return false;

        insert_reserved(std::move(element));
        return true;
    }

    inline void insert_reserved(element_t&& element) noexcept {
        new (&elements_[size_]) element_t(element);
        size_++;
        shift_up(size_ - 1);
    }

    inline element_t pop() noexcept {
        element_t result = top();
        std::swap(elements_[0], elements_[size_ - 1]);
        size_--;
        elements_[size_].~element_t();
        shift_down(0);
        return result;
    }

    /** @brief Invalidates the "max-heap" property, transforming into ascending range. */
    inline void sort_ascending() noexcept { std::sort_heap(elements_, elements_ + size_, &less); }
    inline void shrink(std::size_t n) noexcept { size_ = (std::min<std::size_t>)(n, size_); }

    inline element_t* data() noexcept { return elements_; }
    inline element_t const* data() const noexcept { return elements_; }

  private:
    inline std::size_t parent_idx(std::size_t i) const noexcept { return (i - 1u) / 2u; }
    inline std::size_t left_child_idx(std::size_t i) const noexcept { return (i * 2u) + 1u; }
    inline std::size_t right_child_idx(std::size_t i) const noexcept { return (i * 2u) + 2u; }
    static bool less(element_t const& a, element_t const& b) noexcept { return comparator_t{}(a, b); }

    void shift_up(std::size_t i) noexcept {
        for (; i && less(elements_[parent_idx(i)], elements_[i]); i = parent_idx(i))
            std::swap(elements_[parent_idx(i)], elements_[i]);
    }

    void shift_down(std::size_t i) noexcept {
        std::size_t max_idx = i;

        std::size_t left = left_child_idx(i);
        if (left < size_ && less(elements_[max_idx], elements_[left]))
            max_idx = left;

        std::size_t right = right_child_idx(i);
        if (right < size_ && less(elements_[max_idx], elements_[right]))
            max_idx = right;

        if (i != max_idx) {
            std::swap(elements_[i], elements_[max_idx]);
            shift_down(max_idx);
        }
    }
};

/**
 *  @brief  Similar to `std::priority_queue`, but allows raw access to underlying
 *          memory and always keeps the data sorted. Ideal for small collections
 *          under 128 elements.
 */
template <typename element_at,                                //
          typename comparator_at = std::less<void>,           // <void> is needed before C++14.
          typename allocator_at = std::allocator<element_at>> //
class sorted_buffer_gt {
  public:
    using element_t = element_at;
    using comparator_t = comparator_at;
    using allocator_t = allocator_at;

    static_assert(std::is_trivially_destructible<element_t>(), "This heap is designed for trivial structs");
    static_assert(std::is_trivially_copy_constructible<element_t>(), "This heap is designed for trivial structs");

    using value_type = element_t;

  private:
    element_t* elements_;
    std::size_t size_;
    std::size_t capacity_;

  public:
    sorted_buffer_gt() noexcept : elements_(nullptr), size_(0), capacity_(0) {}

    sorted_buffer_gt(sorted_buffer_gt&& other) noexcept
        : elements_(exchange(other.elements_, nullptr)), size_(exchange(other.size_, 0)),
          capacity_(exchange(other.capacity_, 0)) {}

    sorted_buffer_gt& operator=(sorted_buffer_gt&& other) noexcept {
        std::swap(elements_, other.elements_);
        std::swap(size_, other.size_);
        std::swap(capacity_, other.capacity_);
        return *this;
    }

    sorted_buffer_gt(sorted_buffer_gt const&) = delete;
    sorted_buffer_gt& operator=(sorted_buffer_gt const&) = delete;

    ~sorted_buffer_gt() noexcept { reset(); }

    void reset() noexcept {
        if (elements_)
            allocator_t{}.deallocate(elements_, capacity_);
        elements_ = nullptr;
        capacity_ = 0;
        size_ = 0;
    }

    inline bool empty() const noexcept { return !size_; }
    inline std::size_t size() const noexcept { return size_; }
    inline std::size_t capacity() const noexcept { return capacity_; }
    inline element_t const& top() const noexcept { return elements_[size_ - 1]; }
    inline void clear() noexcept { size_ = 0; }

    bool reserve(std::size_t new_capacity) noexcept {
        if (new_capacity < capacity_)
            return true;

        new_capacity = ceil2(new_capacity);
        new_capacity = (std::max<std::size_t>)(new_capacity, (std::max<std::size_t>)(capacity_ * 2u, 16u));
        auto allocator = allocator_t{};
        auto new_elements = allocator.allocate(new_capacity);
        if (!new_elements)
            return false;

        if (size_)
            std::memcpy(new_elements, elements_, size_ * sizeof(element_t));
        if (elements_)
            allocator.deallocate(elements_, capacity_);

        elements_ = new_elements;
        capacity_ = new_capacity;
        return true;
    }

    inline void insert_reserved(element_t&& element) noexcept {
        std::size_t slot = size_ ? std::lower_bound(elements_, elements_ + size_, element, &less) - elements_ : 0;
        std::size_t to_move = size_ - slot;
        element_t* source = elements_ + size_ - 1;
        for (; to_move; --to_move, --source)
            source[1] = source[0];
        elements_[slot] = element;
        size_++;
    }

    /**
     *  @return `true` if the entry was added, `false` if it wasn't relevant enough.
     */
    inline bool insert(element_t&& element, std::size_t limit) noexcept {
        std::size_t slot = size_ ? std::lower_bound(elements_, elements_ + size_, element, &less) - elements_ : 0;
        if (slot == limit)
            return false;
        std::size_t to_move = size_ - slot - (size_ == limit);
        element_t* source = elements_ + size_ - 1 - (size_ == limit);
        for (; to_move; --to_move, --source)
            source[1] = source[0];
        elements_[slot] = element;
        size_ += size_ != limit;
        return true;
    }

    inline element_t pop() noexcept {
        size_--;
        element_t result = elements_[size_];
        elements_[size_].~element_t();
        return result;
    }

    void sort_ascending() noexcept {}
    inline void shrink(std::size_t n) noexcept { size_ = (std::min<std::size_t>)(n, size_); }

    inline element_t* data() noexcept { return elements_; }
    inline element_t const* data() const noexcept { return elements_; }

  private:
    static bool less(element_t const& a, element_t const& b) noexcept { return comparator_t{}(a, b); }
};

#if defined(USEARCH_DEFINED_WINDOWS)
#pragma pack(push, 1) // Pack struct elements on 1-byte alignment
#endif

/**
 *  @brief Five-byte integer type to address node clouds with over 4B entries.
 *
 * @note Avoid usage in 32bit environment
 */
class usearch_pack_m uint40_t {
    unsigned char octets[5];

  public:
    inline uint40_t() noexcept { std::memset(octets, 0, 5); }
    inline uint40_t(std::uint32_t n) noexcept { std::memcpy(octets, (char*)&n, 4); }
    inline uint40_t(std::uint64_t n) noexcept { std::memcpy(octets, (char*)&n, 5); }
#if defined(USEARCH_DEFINED_CLANG) && defined(USEARCH_DEFINED_APPLE)
    inline uint40_t(std::size_t n) noexcept { std::memcpy(octets, (char*)&n, 5); }
#endif

    uint40_t(uint40_t&&) = default;
    uint40_t(uint40_t const&) = default;
    uint40_t& operator=(uint40_t&&) = default;
    uint40_t& operator=(uint40_t const&) = default;

    inline uint40_t& operator+=(std::uint32_t n) noexcept {
        std::uint32_t& tail = *reinterpret_cast<std::uint32_t*>(octets);
        octets[4] += static_cast<unsigned char>((tail + n) < tail);
        tail += n;
        return *this;
    }

    inline uint40_t& operator+=(std::size_t n) noexcept {
        unsigned char* n_octets = reinterpret_cast<unsigned char*>(&n);
        std::uint32_t& n_tail = *reinterpret_cast<std::uint32_t*>(&n);
        std::uint32_t& tail = *reinterpret_cast<std::uint32_t*>(octets);
        octets[4] += static_cast<unsigned char>((tail + n_tail) < tail);
        tail += n_tail;
        octets[4] += n_octets[4];
        return *this;
    }

    inline uint40_t operator+(std::size_t n) noexcept {
        uint40_t other(*this);
        other += n;
        return other;
    }

    inline operator std::size_t() const noexcept {
        std::size_t result = 0;
<<<<<<< HEAD
#ifdef USEARCH_64BIT_ENV
        std::memcpy((char*)&result + 3, octets, 5);
#else
        std::memcpy((char*)&result, octets + 1, 4);
#endif
=======
        std::memcpy((char*)&result, octets, 5);
>>>>>>> 70e66071
        return result;
    }

    inline uint40_t& operator++() noexcept { return *this += 1u; }

    inline uint40_t operator++(int) noexcept {
        uint40_t old = *this;
        *this += 1u;
        return old;
    }
};

#if defined(USEARCH_DEFINED_WINDOWS)
#pragma pack(pop) // Reset alignment to default
#endif

static_assert(sizeof(uint40_t) == 5, "uint40_t must be exactly 5 bytes");

/// @brief Number of neighbors per graph node.
/// Defaults to 32 in FAISS and 16 in hnswlib.
/// > It is called `M` in the paper.
constexpr std::size_t default_connectivity() { return 16; }

/// @brief Hyper-parameter controlling the quality of indexing.
/// Defaults to 40 in FAISS and 200 in hnswlib.
/// > It is called `efConstruction` in the paper.
constexpr std::size_t default_expansion_add() { return 128; }

/// @brief Hyper-parameter controlling the quality of search.
/// Defaults to 16 in FAISS and 10 in hnswlib.
/// > It is called `ef` in the paper.
constexpr std::size_t default_expansion_search() { return 64; }

constexpr std::size_t default_allocator_entry_bytes() { return 64; }

/**
 *  @brief  The "magic" sequence helps infer the type of the file.
 *          USearch indexes start with the "usearch" string.
 */
constexpr char const* default_magic() { return "usearch"; }

/**
 *  @brief  Configuration settings for the index construction.
 *          Includes the main `::connectivity` parameter (`M` in the paper)
 *          and two expansion factors - for construction and search.
 */
struct index_config_t {
    /// @brief Number of neighbors per graph node.
    /// Defaults to 32 in FAISS and 16 in hnswlib.
    /// > It is called `M` in the paper.
    std::size_t connectivity = default_connectivity();

    /// @brief Parameter controlling the physical layout of vectors
    /// in memory. When using multi-byte scalar types, like `float`,
    /// dereferencing at mis-aligned locations may cause UB. So you
    /// should set it to at least the size of expected floats.
    /// Moreover, when using SIMD-accelerated metrics, you may prefer
    /// to align to SIMD register size for higher performance with
    /// less split-loads.
    std::size_t vector_alignment = 1;
};

struct index_limits_t {
    std::size_t elements = 0;
    std::size_t threads_add = std::thread::hardware_concurrency();
    std::size_t threads_search = std::thread::hardware_concurrency();

    index_limits_t(std::size_t n, std::size_t t) noexcept : elements(n), threads_add(t), threads_search(t) {}
    index_limits_t(std::size_t n = 0) noexcept : index_limits_t(n, std::thread::hardware_concurrency()) {}
    std::size_t threads() const noexcept { return (std::max)(threads_add, threads_search); }
    std::size_t concurrency() const noexcept { return (std::min)(threads_add, threads_search); }
};

struct add_config_t {
    /// @brief Hyper-parameter controlling the quality of indexing.
    /// Defaults to 40 in FAISS and 200 in hnswlib.
    /// > It is called `efConstruction` in the paper.
    std::size_t expansion = default_expansion_add();

    /// @brief Optional thread identifier for multi-threaded construction.
    std::size_t thread = 0;

    /// @brief Don't copy the ::vector, if it's persisted elsewhere.
    bool store_vector = true;
};

struct search_config_t {
    /// @brief Hyper-parameter controlling the quality of search.
    /// Defaults to 16 in FAISS and 10 in hnswlib.
    /// > It is called `ef` in the paper.
    std::size_t expansion = default_expansion_search();

    /// @brief Optional thread identifier for multi-threaded construction.
    std::size_t thread = 0;

    /// @brief Brute-forces exhaustive search over all entries in the index.
    bool exact = false;
};

using file_header_t = byte_t[64];

/**
 *  @brief  Serialized binary representations of the USearch index start with metadata.
 *          Metadata is parsed into a `file_head_t`, containing the USearch package version,
 *          and the properties of the index.
 *
 *  It uses: 13 bytes for file versioning, 22 bytes for structural information = 35 bytes.
 *  The following 24 bytes contain binary size of the graph, of the vectors, and the checksum,
 *  leaving 5 bytes at the end vacant.
 */
struct file_head_t {

    // Versioning: 7 + 2 * 3 = 13 bytes
    using magic_t = char[7];
    using version_major_t = std::uint16_t;
    using version_minor_t = std::uint16_t;
    using version_patch_t = std::uint16_t;

    // Structural: 1 * 6 + 8 * 2 = 22 bytes
    using connectivity_t = std::uint8_t;
    using max_level_t = std::uint8_t;
    using vector_alignment_t = std::uint8_t;
    using bytes_per_label_t = std::uint8_t;
    using bytes_per_id_t = std::uint8_t;
    using size_t = std::uint64_t;
    using entry_idx_t = std::uint64_t;

    // Versioning:
    char const* magic;
    misaligned_ref_gt<version_major_t> version_major;
    misaligned_ref_gt<version_minor_t> version_minor;
    misaligned_ref_gt<version_patch_t> version_patch;

    // Structural:
    misaligned_ref_gt<metric_kind_t> metric;
    misaligned_ref_gt<connectivity_t> connectivity;
    misaligned_ref_gt<max_level_t> max_level;
    misaligned_ref_gt<vector_alignment_t> vector_alignment;
    misaligned_ref_gt<bytes_per_label_t> bytes_per_label;
    misaligned_ref_gt<bytes_per_id_t> bytes_per_id;
    misaligned_ref_gt<scalar_kind_t> scalar_kind;
    misaligned_ref_gt<size_t> size;
    misaligned_ref_gt<entry_idx_t> entry_idx;

    // Additional:
    misaligned_ref_gt<size_t> bytes_for_graphs;
    misaligned_ref_gt<size_t> bytes_for_vectors;
    misaligned_ref_gt<size_t> bytes_checksum;

    file_head_t(byte_t* ptr) noexcept
        : magic((char const*)exchange(ptr, ptr + sizeof(magic_t))),
          version_major(exchange(ptr, ptr + sizeof(version_major_t))),
          version_minor(exchange(ptr, ptr + sizeof(version_minor_t))),
          version_patch(exchange(ptr, ptr + sizeof(version_patch_t))),
          metric(exchange(ptr, ptr + sizeof(metric_kind_t))), connectivity(exchange(ptr, ptr + sizeof(connectivity_t))),
          max_level(exchange(ptr, ptr + sizeof(max_level_t))),
          vector_alignment(exchange(ptr, ptr + sizeof(vector_alignment_t))),
          bytes_per_label(exchange(ptr, ptr + sizeof(bytes_per_label_t))),
          bytes_per_id(exchange(ptr, ptr + sizeof(bytes_per_id_t))),
          scalar_kind(exchange(ptr, ptr + sizeof(scalar_kind_t))), size(exchange(ptr, ptr + sizeof(size_t))),
          entry_idx(exchange(ptr, ptr + sizeof(entry_idx_t))), bytes_for_graphs(exchange(ptr, ptr + sizeof(size_t))),
          bytes_for_vectors(exchange(ptr, ptr + sizeof(size_t))), bytes_checksum(exchange(ptr, ptr + sizeof(size_t))) {}
};

struct file_head_result_t {

    using magic_t = file_head_t::magic_t;
    using version_major_t = file_head_t::version_major_t;
    using version_minor_t = file_head_t::version_minor_t;
    using version_patch_t = file_head_t::version_patch_t;

    using connectivity_t = file_head_t::connectivity_t;
    using max_level_t = file_head_t::max_level_t;
    using vector_alignment_t = file_head_t::vector_alignment_t;
    using bytes_per_label_t = file_head_t::bytes_per_label_t;
    using bytes_per_id_t = file_head_t::bytes_per_id_t;
    using size_t = file_head_t::size_t;
    using entry_idx_t = file_head_t::entry_idx_t;

    // Versioning:
    version_major_t version_major;
    version_minor_t version_minor;
    version_patch_t version_patch;

    // Structural:
    metric_kind_t metric;
    connectivity_t connectivity;
    max_level_t max_level;
    vector_alignment_t vector_alignment;
    bytes_per_label_t bytes_per_label;
    bytes_per_id_t bytes_per_id;
    scalar_kind_t scalar_kind;
    size_t size;
    entry_idx_t entry_idx;

    // Additional:
    size_t bytes_for_graphs;
    size_t bytes_for_vectors;
    size_t bytes_checksum;

    error_t error;

    explicit operator bool() const noexcept { return !error; }
    file_head_result_t failed(char const* message) noexcept {
        error = message;
        return std::move(*this);
    }
};

static_assert(sizeof(file_header_t) == 64, "File header should be exactly 64 bytes");

/// @brief  C++17 and newer version deprecate the `std::result_of`
template <typename metric_at, typename... args_at>
using return_type_gt =
#if defined(USEARCH_DEFINED_CPP17)
    typename std::invoke_result<metric_at, args_at...>::type;
#else
    typename std::result_of<metric_at(args_at...)>::type;
#endif

/// @brief  OS-specific to wrap open file-descriptors/handles.
#if defined(USEARCH_DEFINED_WINDOWS)
struct viewed_file_t {
    HANDLE file_handle{};
    HANDLE mapping_handle{};
    void* ptr{};
    size_t length{};
    explicit operator bool() const noexcept { return mapping_handle != nullptr; }
};
#else
struct viewed_file_t {
    int file_descriptor{};
    void* ptr{};
    size_t length{};
    explicit operator bool() const noexcept { return file_descriptor != 0; }
};
#endif

/**
 *  @brief  Approximate Nearest Neighbors Search index using the
 *          Hierarchical Navigable Small World graph algorithm.
 *
 *  @section Features
 *      - Thread-safe for concurrent construction.
 *      - Doesn't allocate new threads, and reuses the ones its called from.
 *      - Search for vectors of different dimensionality, if ::`metric_at` supports that.
 *
 *  @tparam metric_at
 *      A function responsible for computing the distance (dis-similarity) between two vectors.
 *      Can have following signatures:
 *          - `distance_t (*) (span_gt<scalar_t const>, span_gt<scalar_t const>)`
 *          - `distance_t (*) (scalar_t const *, scalar_t const *)`
 *
 *  @tparam label_at
 *      The type of unique labels to assign to vectors.
 *
 *  @tparam id_at
 *      The smallest unsigned integer type to address indexed elements.
 *      Can be a built-in `uint32_t`, `uint64_t`, or our custom `uint40_t`.
 *
 *  @tparam allocator_at
 *      Dynamic memory allocator.
 *
 *  @section Usage
 *
 *  @subsection Exceptions
 *
 *  None of the methods throw exceptions in the "Release" compilation mode.
 *  It may only `throw` if your memory ::allocator_at or ::metric_at isn't
 *  safe to copy.
 *
 *  @section Implementation Details
 *
 *  Like every HNSW implementation, USearch builds levels of "Proximity Graphs".
 *  Every added vector forms a node in one or more levels of the graph.
 *  Every node is present in the base level. Every following level contains a smaller
 *  fraction of nodes. During search, the operation starts with the smaller levels
 *  and zooms-in on every following iteration of larger graph traversals.
 *
 *  Just one memory allocation is performed regardless of the number of levels.
 *  The adjacency lists across all levels are concatenated into that single buffer.
 *  That buffer starts with a "head", that stores the metadata, such as the
 *  tallest "level" of the graph that it belongs to, the external "label", and the
 *  number of "dimensions" in the vector.
 *
 *  @subsection Colocated Nodes
 *
 *  Every node contains some graph-related data, as well as the original vector.
 *  Assuming the vectors can get large, we allow separating the index from the vectors.
 *  They can either be stored in a single continuous block of memory, or in two separate
 *  locations. Vector storage can also be detached from `index_gt` and managed by the user.
 *  To properly serialize and deserialize, use the right `save()`, `load()`,  and `view()`
 *  overloads.
 *
 *  @subsection Missing Functionality
 *
 *  To simplify the implementation, the `index_gt` lacks endpoints to remove existing
 *  vectors. That, however, is solved by `index_punned_dense_gt`, which also adds automatic casting.
 *
 */
template <typename metric_at = ip_gt<float>,            //
          typename label_at = std::int64_t,             //
          typename id_at = std::uint32_t,               //
          typename allocator_at = std::allocator<char>, //
          typename point_allocator_at = allocator_at>   //
class index_gt {
  public:
    using metric_t = metric_at;
    using label_t = label_at;
    using id_t = id_at;
    using allocator_t = allocator_at;
    using point_allocator_t = point_allocator_at;
    static_assert(sizeof(label_t) >= sizeof(id_t), "Having tiny labels doesn't make sense.");

    using scalar_t = typename metric_t::scalar_t;
    using vector_view_t = span_gt<scalar_t const>;
    using distance_t = return_type_gt<metric_t, vector_view_t, vector_view_t>;

    struct member_ref_t {
        misaligned_ref_gt<label_t> label;
        vector_view_t vector;
        id_t id;
    };

    struct member_cref_t {
        label_t label;
        vector_view_t vector;
        id_t id;
    };

    template <typename ref_at, typename index_at> class member_iterator_gt {
        using ref_t = ref_at;
        using index_t = index_at;
        index_t* index_{};
        std::size_t offset_{};

        friend class index_gt;
        member_iterator_gt() noexcept {}
        member_iterator_gt(index_t* index, std::size_t offset) noexcept : index_(index), offset_(offset) {}

      public:
        using iterator_category = std::random_access_iterator_tag;
        using value_type = ref_t;
        using difference_type = std::ptrdiff_t;
        using pointer = void;
        using reference = ref_t;

        reference operator*() const noexcept {
            node_t node = index_->node_with_id_(offset_);
            return {node.label(), node.vector_view(), static_cast<id_t>(offset_)};
        }

        member_iterator_gt operator++(int) noexcept { return member_iterator_gt(index_, offset_ + 1); }
        member_iterator_gt operator--(int) noexcept { return member_iterator_gt(index_, offset_ - 1); }
        member_iterator_gt operator+(difference_type d) noexcept { return member_iterator_gt(index_, offset_ + d); }
        member_iterator_gt operator-(difference_type d) noexcept { return member_iterator_gt(index_, offset_ - d); }

        member_iterator_gt& operator++() noexcept {
            offset_ += 1;
            return *this;
        }
        member_iterator_gt& operator--() noexcept {
            offset_ -= 1;
            return *this;
        }
        member_iterator_gt& operator+=(difference_type d) noexcept {
            offset_ += d;
            return *this;
        }
        member_iterator_gt& operator-=(difference_type d) noexcept {
            offset_ -= d;
            return *this;
        }
        bool operator==(member_iterator_gt const& other) const noexcept {
            return index_ == other.index_ && offset_ == other.offset_;
        }
        bool operator!=(member_iterator_gt const& other) const noexcept {
            return index_ != other.index_ || offset_ != other.offset_;
        }
    };

    using member_iterator_t = member_iterator_gt<member_ref_t, index_gt>;
    using member_citerator_t = member_iterator_gt<member_cref_t, index_gt const>;

    // STL compatibility:
    using value_type = std::pair<label_t, distance_t>;
    using allocator_type = allocator_t;
    using size_type = std::size_t;
    using difference_type = std::ptrdiff_t;
    using reference = member_ref_t;
    using const_reference = member_cref_t;
    using pointer = void;
    using const_pointer = void;
    using iterator = member_iterator_t;
    using const_iterator = member_citerator_t;
    using reverse_iterator = std::reverse_iterator<member_iterator_t>;
    using reverse_const_iterator = std::reverse_iterator<member_citerator_t>;

  private:
    using neighbors_count_t = std::uint32_t;
    using dim_t = std::uint32_t;
    using level_t = std::int32_t;

    using allocator_traits_t = std::allocator_traits<allocator_t>;
    using byte_t = typename allocator_t::value_type;
    static_assert(sizeof(byte_t) == 1, "Allocator must allocate separate addressable bytes");

    using point_allocator_traits_t = std::allocator_traits<point_allocator_t>;
    static_assert(sizeof(typename point_allocator_traits_t::value_type) == 1,
                  "Allocator must allocate separate addressable bytes");

    /**
     *  @brief  How much larger (number of neighbors per node) will
     *          the base level be compared to other levels.
     */
    static constexpr std::size_t base_level_multiple_() { return 2; }

    /**
     *  @brief  How many bytes of memory are needed to form the "head" of the node.
     */
    static constexpr std::size_t node_head_bytes_() { return sizeof(label_t) + sizeof(dim_t) + sizeof(level_t); }

    using visits_bitset_t = visits_bitset_gt<allocator_t>;

    struct precomputed_constants_t {
        double inverse_log_connectivity{};
        std::size_t connectivity_max_base{};
        std::size_t neighbors_bytes{};
        std::size_t neighbors_base_bytes{};
    };
    struct candidate_t {
        distance_t distance;
        id_t id;
    };
    struct compare_by_distance_t {
        inline bool operator()(candidate_t a, candidate_t b) const noexcept { return a.distance < b.distance; }
    };

    using candidates_view_t = span_gt<candidate_t const>;
    using candidates_allocator_t = typename allocator_traits_t::template rebind_alloc<candidate_t>;
    using top_candidates_t = sorted_buffer_gt<candidate_t, compare_by_distance_t, candidates_allocator_t>;
    using next_candidates_t = max_heap_gt<candidate_t, compare_by_distance_t, candidates_allocator_t>;

    /**
     *  @brief  A loosely-structured handle for every node. One such node is created for every vector.
     *          To minimize memory usage and maximize the number of entries per cache-line, it only
     *          stores to pointers. To reinterpret those into a structured `node_t` more
     *          information is needed from the parent `index_gt`.
     */
    class node_t {
        byte_t* tape_{};
        scalar_t* vector_{};

      public:
        explicit node_t(byte_t* tape, scalar_t* vector) noexcept : tape_(tape), vector_(vector) {}
        byte_t* tape() const noexcept { return tape_; }
        scalar_t* vector() const noexcept { return vector_; }
        byte_t* neighbors_tape() const noexcept { return tape_ + node_head_bytes_(); }

        node_t() = default;
        node_t(node_t const&) = default;
        node_t& operator=(node_t const&) = default;

        misaligned_ref_gt<label_t> label() const noexcept { return {tape_}; }
        misaligned_ref_gt<dim_t> dim() const noexcept { return {tape_ + sizeof(label_t)}; }
        misaligned_ref_gt<level_t> level() const noexcept { return {tape_ + sizeof(label_t) + sizeof(dim_t)}; }

        void label(label_t v) noexcept { return misaligned_store<label_t>(tape_, v); }
        void dim(dim_t v) noexcept { return misaligned_store<dim_t>(tape_ + sizeof(label_t), v); }
        void level(level_t v) noexcept { return misaligned_store<level_t>(tape_ + sizeof(label_t) + sizeof(dim_t), v); }

        operator vector_view_t() const noexcept { return {vector(), dim()}; }
        vector_view_t vector_view() const noexcept { return {vector(), dim()}; }
        explicit operator member_ref_t() noexcept { return {{tape_}, vector_view()}; }
        explicit operator member_cref_t() const noexcept { return {label(), vector_view()}; }
        explicit operator bool() const noexcept { return tape_; }
    };

    /**
     *  @brief  A slice of the node's tape, containing a the list of neighbors
     *          for a node in a single graph level. It's pre-allocated to fit
     *          as many neighbors IDs, as may be needed at the target level,
     *          and starts with a single integer `neighbors_count_t` counter.
     */
    class neighbors_ref_t {
        byte_t* tape_;

        static constexpr std::size_t shift(std::size_t i = 0) { return sizeof(neighbors_count_t) + sizeof(id_t) * i; }

      public:
        neighbors_ref_t(byte_t* tape) noexcept : tape_(tape) {}
        misaligned_ptr_gt<id_t> begin() noexcept { return tape_ + shift(); }
        misaligned_ptr_gt<id_t> end() noexcept { return begin() + size(); }
        misaligned_ptr_gt<id_t const> begin() const noexcept { return tape_ + shift(); }
        misaligned_ptr_gt<id_t const> end() const noexcept { return begin() + size(); }
        id_t operator[](std::size_t i) const noexcept { return misaligned_load<id_t>(tape_ + shift(i)); }
        std::size_t size() const noexcept { return misaligned_load<neighbors_count_t>(tape_); }
        void clear() noexcept { misaligned_store<neighbors_count_t>(tape_, 0); }
        void push_back(id_t id) noexcept {
            neighbors_count_t n = misaligned_load<neighbors_count_t>(tape_);
            misaligned_store<id_t>(tape_ + shift(n), id);
            misaligned_store<neighbors_count_t>(tape_, n + 1);
        }
    };

    /**
     *  @brief  A package of all kinds of temporary data-structures, that the threads
     *          would reuse to process requests. Similar to having all of those as
     *          separate `thread_local` global variables.
     */
    struct usearch_align_m context_t {
        top_candidates_t top_candidates{};
        next_candidates_t next_candidates{};
        visits_bitset_t visits{};
        std::default_random_engine level_generator{};
        metric_t metric{};
        std::size_t iteration_cycles{};
        std::size_t measurements_count{};

        inline distance_t measure(vector_view_t a, vector_view_t b) noexcept {
            measurements_count++;
            return metric(a, b);
        }
    };

    index_config_t config_{};
    index_limits_t limits_{};
    metric_t metric_{};
    allocator_t allocator_{};
    point_allocator_t point_allocator_{};
    precomputed_constants_t pre_{};
    viewed_file_t viewed_file_{};

    usearch_align_m mutable std::atomic<std::size_t> capacity_{};
    usearch_align_m mutable std::atomic<std::size_t> size_{};

    /// @brief  Controls access to `max_level_` and `entry_id_`.
    ///         If any thread is updating those values, no other threads can `add()` or `search()`.
    std::mutex global_mutex_{};
    level_t max_level_{};
    id_t entry_id_{};

    using node_allocator_t = typename allocator_traits_t::template rebind_alloc<node_t>;
    node_t* nodes_{};
    mutable visits_bitset_t nodes_mutexes_{};

    using context_allocator_t = typename allocator_traits_t::template rebind_alloc<context_t>;
    context_t* contexts_{};

  public:
    std::size_t connectivity() const noexcept { return config_.connectivity; }
    std::size_t capacity() const noexcept { return capacity_; }
    std::size_t size() const noexcept { return size_; }
    std::size_t max_level() const noexcept { return static_cast<std::size_t>(max_level_); }
    index_config_t const& config() const noexcept { return config_; }
    index_limits_t const& limits() const noexcept { return limits_; }
    bool is_immutable() const noexcept { return bool(viewed_file_); }

    /**
     *  @section Exceptions
     *      Doesn't throw, unless the ::metric's and ::allocators's throw on copy-construction.
     */
    explicit index_gt(index_config_t config = {}, metric_t metric = {}, allocator_t allocator = {},
                      point_allocator_t point_allocator = {}) noexcept
        : config_(config), limits_(0, 0), metric_(metric), allocator_(std::move(allocator)),
          point_allocator_(std::move(point_allocator)), pre_(precompute_(config)), size_(0u), max_level_(-1),
          entry_id_(0u), nodes_(nullptr), nodes_mutexes_(), contexts_(nullptr) {}

    /**
     *  @brief  Clones the structure with the same hyper-parameters, but without contents.
     */
    index_gt fork() noexcept { return index_gt{config_, metric_, allocator_}; }

    ~index_gt() noexcept { reset(); }

    index_gt(index_gt&& other) noexcept { swap(other); }

    index_gt& operator=(index_gt&& other) noexcept {
        swap(other);
        return *this;
    }

    member_citerator_t cbegin() const noexcept { return {this, 0}; }
    member_citerator_t cend() const noexcept { return {this, size()}; }
    member_citerator_t begin() const noexcept { return {this, 0}; }
    member_citerator_t end() const noexcept { return {this, size()}; }
    member_iterator_t begin() noexcept { return {this, 0}; }
    member_iterator_t end() noexcept { return {this, size()}; }

#pragma region Adjusting Configuration

    /**
     *  @brief  Erases all the vectors from the index.
     *          Will change `size()` to zero, but will keep the same `capacity()`.
     *          Will keep the number of available threads/contexts the same as it was.
     */
    void clear() noexcept {
        std::size_t n = size_;
        for (std::size_t i = 0; i != n; ++i)
            node_free_(i);
        size_ = 0;
        max_level_ = -1;
        entry_id_ = 0u;
    }

    /**
     *  @brief  Erases all the vectors from the index, also deallocating the registry.
     *          Will change both `size()` and `capacity()` to zero.
     *          Will deallocate all threads/contexts.
     */
    void reset() noexcept {
        clear();

        if (nodes_)
            node_allocator_t{}.deallocate(exchange(nodes_, nullptr), limits_.elements);
        if (contexts_) {
            for (std::size_t i = 0; i != limits_.threads(); ++i)
                contexts_[i].~context_t();
            context_allocator_t{}.deallocate(exchange(contexts_, nullptr), limits_.threads());
        }
        limits_ = index_limits_t{0, 0};
        capacity_ = 0;
        reset_view_();
    }

    /**
     *  @brief  Swaps the underlying memory buffers and thread contexts.
     */
    void swap(index_gt& other) noexcept {
        std::swap(config_, other.config_);
        std::swap(limits_, other.limits_);
        std::swap(metric_, other.metric_);
        std::swap(allocator_, other.allocator_);
        std::swap(pre_, other.pre_);
        std::swap(viewed_file_, other.viewed_file_);
        std::swap(max_level_, other.max_level_);
        std::swap(entry_id_, other.entry_id_);
        std::swap(nodes_, other.nodes_);
        std::swap(contexts_, other.contexts_);

        // Non-atomic parts.
        std::size_t capacity_copy = capacity_;
        std::size_t size_copy = size_;
        capacity_ = other.capacity_.load();
        size_ = other.size_.load();
        other.capacity_ = capacity_copy;
        other.size_ = size_copy;
    }

    /**
     *  @brief  Increases the `capacity()` of the index to allow adding more vectors.
     *  @return `true` on success, `false` on memory allocation errors.
     */
    bool reserve(index_limits_t limits) usearch_noexcept_m {

        usearch_assert_m(limits.elements >= size_, "Can't drop existing values");

        if (!nodes_mutexes_.resize(limits.elements))
            return false;

        node_allocator_t node_allocator;
        node_t* new_nodes = node_allocator.allocate(limits.elements);
        if (!new_nodes)
            return false;

        std::size_t limits_threads = limits.threads();
        context_allocator_t context_allocator;
        context_t* new_contexts = context_allocator.allocate(limits_threads);
        if (!new_contexts) {
            node_allocator.deallocate(new_nodes, limits.elements);
            return false;
        }
        for (std::size_t i = 0; i != limits_threads; ++i) {
            context_t& context = new_contexts[i];
            new (&context) context_t();
            context.metric = metric_;
            if (!context.visits.resize(limits.elements)) {
                for (std::size_t j = 0; j != i; ++j)
                    context.visits.reset();
                node_allocator.deallocate(new_nodes, limits.elements);
                context_allocator.deallocate(new_contexts, limits_threads);
                return false;
            }
        }

        // We have passed all the require memory allocations.
        // The remaining code can't fail. Let's just reuse some of our existing buffers.
        for (std::size_t i = 0; i != limits_.threads(); ++i) {
            context_t& old_context = contexts_[i];
            context_t& context = new_contexts[i];
            std::swap(old_context.top_candidates, context.top_candidates);
            std::swap(old_context.next_candidates, context.next_candidates);
            std::swap(old_context.iteration_cycles, context.iteration_cycles);
            std::swap(old_context.measurements_count, context.measurements_count);
            old_context.visits.reset();
        }

        // Move the nodes info, and deallocate previous buffers.
        if (nodes_)
            std::memcpy(new_nodes, nodes_, sizeof(node_t) * size()),
                node_allocator.deallocate(nodes_, limits_.elements);
        if (contexts_)
            context_allocator.deallocate(contexts_, limits_.threads());

        limits_ = limits;
        capacity_ = limits.elements;
        nodes_ = new_nodes;
        contexts_ = new_contexts;
        return true;
    }

    /**
     *  @brief  Optimizes configuration options to fit the maximum number
     *          of neighbors in CPU-cache-aligned buffers.
     */
    static index_config_t optimize(index_config_t config) noexcept {
        precomputed_constants_t pre = precompute_(config);
        std::size_t bytes_per_node_base = node_head_bytes_() + pre.neighbors_base_bytes;
        std::size_t rounded_size = divide_round_up<64>(bytes_per_node_base) * 64;
        std::size_t added_connections = (rounded_size - bytes_per_node_base) / sizeof(id_t);
        config.connectivity = config.connectivity + added_connections / base_level_multiple_();
        return config;
    }

#pragma endregion

#pragma region Construction and Search

    struct add_result_t {
        error_t error{};
        std::size_t new_size{};
        std::size_t cycles{};
        std::size_t measurements{};
        id_t id{};

        explicit operator bool() const noexcept { return !error; }
        add_result_t failed(char const* message) noexcept {
            error = message;
            return std::move(*this);
        }
    };

    struct match_t {
        member_cref_t member;
        distance_t distance;
    };

    class search_result_t {
        index_gt const& index_;
        top_candidates_t& top_;

        friend class index_gt;
        inline search_result_t(index_gt const& index, top_candidates_t& top) noexcept : index_(index), top_(top) {}

      public:
        std::size_t count{};
        std::size_t cycles{};
        std::size_t measurements{};
        error_t error{};

        // todo: this is a hack to get a handle to a failed search_result_t without changing its member types
        // given that search_result_t can represent a failed result (which implies no valid top_candidates_t &top_),
        // the top_ probably needs to be a pointer.
        inline search_result_t(index_gt const& index) noexcept
            : index_(index), top_(index.contexts_[0].top_candidates) {}
        inline search_result_t(search_result_t&&) = default;
        inline search_result_t& operator=(search_result_t&&) = default;

        explicit operator bool() const noexcept { return !error; }
        search_result_t failed(char const* message) noexcept {
            error = message;
            return std::move(*this);
        }

        inline operator std::size_t() const noexcept { return count; }
        inline std::size_t size() const noexcept { return count; }
        inline match_t operator[](std::size_t i) const noexcept { return at(i); }
        inline bool contains(label_t label) const noexcept {
            for (std::size_t i = 0; i != count; ++i)
                if (at(i).member.label == label)
                    return true;
            return false;
        }
        inline match_t at(std::size_t i) const noexcept {
            candidate_t const* top_ordered = top_.data();
            candidate_t candidate = top_ordered[i];
            node_t node = index_.node_with_id_(candidate.id);
            return {member_cref_t{node.label(), node.vector_view(), candidate.id}, candidate.distance};
        }
        inline std::size_t dump_to(label_t* labels, distance_t* distances) const noexcept {
            for (std::size_t i = 0; i != count; ++i) {
                match_t result = operator[](i);
                labels[i] = result.member.label;
                distances[i] = result.distance;
            }
            return count;
        }
        inline std::size_t dump_to(label_t* labels) const noexcept {
            for (std::size_t i = 0; i != count; ++i) {
                match_t result = operator[](i);
                labels[i] = result.member.label;
            }
            return count;
        }
    };

    /**
     *  @brief Inserts a new vector into the index. Thread-safe.
     *
     *  @param[in] label External identifier/name/descriptor for the vector.
     *  @param[in] vector Contiguous range of scalars forming a vector view.
     *  @param[in] config Configuration options for this specific operation.
     */
    add_result_t add(label_t label, vector_view_t vector, add_config_t config = {}) usearch_noexcept_m {

        usearch_assert_m(!is_immutable(), "Can't add to an immutable index");
        add_result_t result;

        // Make sure we have enough local memory to perform this request
        context_t& context = contexts_[config.thread];
        top_candidates_t& top = context.top_candidates;
        next_candidates_t& next = context.next_candidates;
        top.clear();
        next.clear();

        // The top list needs one more slot than the connectivity of the base level
        // for the heuristic, that tries to squeeze one more element into saturated list.
        std::size_t top_limit = (std::max)(base_level_multiple_() * config_.connectivity + 1, config.expansion);
        if (!top.reserve(top_limit))
            return result.failed("Out of memory!");
        if (!next.reserve(config.expansion))
            return result.failed("Out of memory!");

        // Determining how much memory to allocate for the node depends on the target level
        std::unique_lock<std::mutex> new_level_lock(global_mutex_);
        level_t max_level_copy = max_level_; // Copy under lock
        id_t entry_id_copy = entry_id_;      // Copy under lock
        level_t target_level = choose_random_level_(context.level_generator);
        if (target_level <= max_level_copy)
            new_level_lock.unlock();

        // Allocate the neighbors
        node_t node = node_malloc_(label, vector, target_level, config.store_vector);
        if (!node)
            return result.failed("Out of memory!");
        std::size_t old_size = size_.fetch_add(1);
        id_t new_id = static_cast<id_t>(old_size);
        nodes_[old_size] = node;
        result.new_size = old_size + 1;
        result.id = new_id;
        node_lock_t new_lock = node_lock_(old_size);

        // Do nothing for the first element
        if (!new_id) {
            entry_id_ = new_id;
            max_level_ = target_level;
            return result;
        }

        // Pull stats
        result.measurements = context.measurements_count;
        result.cycles = context.iteration_cycles;

        // Go down the level, tracking only the closest match
        id_t closest_id = search_for_one_(entry_id_copy, vector, max_level_copy, target_level, context);

        // From `target_level` down perform proper extensive search
        for (level_t level = (std::min)(target_level, max_level_copy); level >= 0; --level) {
            // TODO: Handle out of memory conditions
            search_to_insert_(closest_id, vector, level, config.expansion, context);
            closest_id = connect_new_node_(new_id, level, context);
            reconnect_neighbor_nodes_(new_id, level, context);
        }

        // Normalize stats
        result.measurements = context.measurements_count - result.measurements;
        result.cycles = context.iteration_cycles - result.cycles;

        // Updating the entry point if needed
        if (target_level > max_level_copy) {
            entry_id_ = new_id;
            max_level_ = target_level;
        }
        return result;
    }

    struct dummy_predicate_t {
        constexpr bool operator()(match_t const&) const noexcept { return true; }
    };

    /**
     *  @brief Searches for the closest elements to the given ::query. Thread-safe.
     *
     *  @param[in] query Contiguous range of scalars forming a vector view.
     *  @param[in] wanted The upper bound for the number of results to return.
     *  @param[in] config Configuration options for this specific operation.
     *  @param[in] predicate Optional filtering predicate for `member_cref_t`.
     *  @return Smart object referencing temporary memory. Valid until next `search()` or `add()`.
     */
    template <typename predicate_at = dummy_predicate_t>
    search_result_t search( //
        vector_view_t query, std::size_t wanted, search_config_t config = {},
        predicate_at&& predicate = dummy_predicate_t{}) const noexcept {

        context_t& context = contexts_[config.thread];
        top_candidates_t& top = context.top_candidates;
        search_result_t result{*this, top};
        if (!size_)
            return result;

        // Go down the level, tracking only the closest match
        result.measurements = context.measurements_count;
        result.cycles = context.iteration_cycles;

        if (config.exact) {
            if (!top.reserve(wanted))
                return result.failed("Out of memory!");
            search_exact_(query, wanted, context, std::forward<predicate_at>(predicate));
        } else {
            next_candidates_t& next = context.next_candidates;
            std::size_t expansion = (std::max)(config.expansion, wanted);
            if (!next.reserve(expansion))
                return result.failed("Out of memory!");
            if (!top.reserve(expansion))
                return result.failed("Out of memory!");

            id_t closest_id = search_for_one_(entry_id_, query, max_level_, 0, context);
            // For bottom layer we need a more optimized procedure
            if (!search_to_find_in_base_(closest_id, query, expansion, context, std::forward<predicate_at>(predicate)))
                return result.failed("Out of memory!");
        }

        top.sort_ascending();
        top.shrink(wanted);

        // Normalize stats
        result.measurements = context.measurements_count - result.measurements;
        result.cycles = context.iteration_cycles - result.cycles;
        result.count = top.size();
        return result;
    }

    template <typename predicate_at = dummy_predicate_t>
    search_result_t search_around(                          //
        id_t hint, vector_view_t query, std::size_t wanted, //
        search_config_t config = {}, predicate_at&& predicate = dummy_predicate_t{}) const noexcept {

        context_t& context = contexts_[config.thread];
        top_candidates_t& top = context.top_candidates;
        next_candidates_t& next = context.next_candidates;
        search_result_t result{*this, top};

        if (!size_)
            return result;

        std::size_t expansion = (std::max)(config.expansion, wanted);
        if (!next.reserve(expansion))
            return result.failed("Out of memory!");
        if (!top.reserve(expansion))
            return result.failed("Out of memory!");

        // Go down the level, tracking only the closest match
        result.measurements = context.measurements_count;
        result.cycles = context.iteration_cycles;

        search_to_find_in_base_(hint, query, expansion, context, std::forward<predicate_at>(predicate));
        top.sort_ascending();
        top.shrink(wanted);

        // Normalize stats
        result.measurements = context.measurements_count - result.measurements;
        result.cycles = context.iteration_cycles - result.cycles;
        result.count = top.size();
        return result;
    }

#pragma endregion

#pragma region Metadata

    struct stats_t {
        std::size_t nodes;
        std::size_t edges;
        std::size_t max_edges;
        std::size_t allocated_bytes;
    };

    stats_t stats() const noexcept {
        stats_t result{};
        result.nodes = size();
        for (std::size_t i = 0; i != result.nodes; ++i) {
            node_t node = node_with_id_(i);
            std::size_t max_edges = node.level() * config_.connectivity + base_level_multiple_() * config_.connectivity;
            std::size_t edges = 0;
            for (level_t level = 0; level <= node.level(); ++level)
                edges += neighbors_(node, level).size();

            result.allocated_bytes += node_bytes_(node);
            result.edges += edges;
            result.max_edges += max_edges;
        }
        return result;
    }

    stats_t stats(std::size_t level) const noexcept {
        stats_t result{};
        result.nodes = size();

        std::size_t neighbors_bytes = !level ? pre_.neighbors_base_bytes : pre_.neighbors_bytes;
        for (std::size_t i = 0; i != result.nodes; ++i) {
            node_t node = node_with_id_(i);
            if (static_cast<std::size_t>(node.level()) < level)
                continue;

            result.edges += neighbors_(node, level).size();
            result.allocated_bytes += node_head_bytes_() + node_vector_bytes_(node) + neighbors_bytes;
        }

        std::size_t max_edges_per_node = level ? config_.connectivity : base_level_multiple_() * config_.connectivity;
        result.max_edges = result.nodes * max_edges_per_node;
        return result;
    }

    /**
     *  @brief  A relatively accurate lower bound on the amount of memory consumed by the system.
     *          In practice it's error will be below 10%.
     */
    std::size_t memory_usage(std::size_t allocator_entry_bytes = default_allocator_entry_bytes()) const noexcept {
        std::size_t total = 0;
        if (!viewed_file_) {
            stats_t s = stats();
            total += s.allocated_bytes;
            total += s.nodes * allocator_entry_bytes;
        }

        // Temporary data-structures, proportional to the number of nodes:
        total += limits_.elements * sizeof(node_t) + allocator_entry_bytes;

        // Temporary data-structures, proportional to the number of threads:
        total += limits_.threads() * sizeof(context_t) + allocator_entry_bytes * 3;
        return total;
    }

    std::size_t memory_usage_per_node(dim_t dim, level_t level) const noexcept { return node_bytes_(dim, level); }

    void change_metric(metric_t const& m) noexcept {
        metric_ = m;
        for (std::size_t i = 0; i != limits_.threads(); ++i)
            contexts_[i].metric = metric_;
    }

#pragma endregion

#pragma region Serialization

    struct serialization_result_t {
        error_t error;

        explicit operator bool() const noexcept { return !error; }
        serialization_result_t failed(char const* message) noexcept {
            error = message;
            return std::move(*this);
        }
    };

    /**
     *  @brief  Saves serialized binary index representation to disk,
     *          co-locating vectors and neighbors lists.
     *          Available on Linux, MacOS, Windows.
     */
    serialization_result_t save(char const* file_path) const noexcept {

        // Make sure we have right to write to that file
        serialization_result_t result;
        std::FILE* file = std::fopen(file_path, "wb");
        if (!file)
            return result.failed(std::strerror(errno));

        // Prepare the header with metadata
        file_header_t state_buffer{};
        std::memset(state_buffer, 0, sizeof(file_header_t));
        file_head_t state{state_buffer};
        std::memcpy(state_buffer, default_magic(), std::strlen(default_magic()));

        // Mark compatibility
        state.version_major = USEARCH_VERSION_MAJOR;
        state.version_minor = USEARCH_VERSION_MINOR;
        state.version_patch = USEARCH_VERSION_PATCH;
        state.metric = metric_.kind();

        // Describe state
        state.connectivity = config_.connectivity;
        state.max_level = max_level_;
        state.vector_alignment = config_.vector_alignment;
        state.bytes_per_label = sizeof(label_t);
        state.bytes_per_id = sizeof(id_t);
        state.scalar_kind = metric_.scalar_kind();
        state.size = size_;
        state.entry_idx = entry_id_;

        // Augment with metadata
        std::size_t graphs_bytes = 0;
        std::size_t vectors_bytes = 0;
        for (std::size_t i = 0; i != state.size; ++i) {
            node_t node = node_with_id_(i);
            std::size_t node_bytes = node_bytes_(node);
            std::size_t node_vector_bytes = node_vector_bytes_(node);
            graphs_bytes += node_bytes - node_vector_bytes;
            vectors_bytes += node_vector_bytes;
        }
        state.bytes_for_graphs = graphs_bytes;
        state.bytes_for_vectors = vectors_bytes;
        state.bytes_checksum = 0;

        // Perform serialization
        auto write_chunk = [&](void* begin, std::size_t length) {
            std::size_t written = std::fwrite(begin, length, 1, file);
            if (!written) {
                std::fclose(file);
                result.failed(std::strerror(errno));
            }
        };

        // Write the header
        write_chunk(&state_buffer[0], sizeof(file_header_t));
        if (result.error)
            return result;

        // Serialize nodes one by one
        for (std::size_t i = 0; i != state.size; ++i) {
            node_t node = node_with_id_(i);
            std::size_t node_bytes = node_bytes_(node);
            std::size_t node_vector_bytes = node_vector_bytes_(node);
            // Dump neighbors and vectors, as vectors may be in a disjoint location
            write_chunk(node.tape(), node_bytes - node_vector_bytes);
            if (result.error)
                return result;
            write_chunk(node.vector(), node_vector_bytes);
            if (result.error)
                return result;
        }

        std::fclose(file);
        return {};
    }

    /**
     *  @brief  Loads the serialized binary index representation from disk,
     *          copying both vectors and neighbors lists into RAM.
     *          Available on Linux, MacOS, Windows.
     */
    serialization_result_t load(char const* file_path) noexcept {

        serialization_result_t result;
        file_header_t state_buffer{};
        std::FILE* file = std::fopen(file_path, "rb");
        if (!file)
            return result.failed(std::strerror(errno));

        auto read_chunk = [&](void* begin, std::size_t length) {
            std::size_t read = std::fread(begin, length, 1, file);
            if (!read) {
                std::fclose(file);
                result.failed(std::strerror(errno));
            }
        };

        // Read the header
        {
            read_chunk(&state_buffer[0], sizeof(file_header_t));
            if (result.error)
                return result;

            file_head_t state{state_buffer};
            if (state.bytes_per_label != sizeof(label_t)) {
                std::fclose(file);
                return result.failed("Incompatible label type!");
            }
            if (state.bytes_per_id != sizeof(id_t)) {
                std::fclose(file);
                return result.failed("Incompatible ID type!");
            }

            config_.connectivity = state.connectivity;
            config_.vector_alignment = state.vector_alignment;
            pre_ = precompute_(config_);

            index_limits_t limits;
            limits.elements = state.size;
            if (!reserve(limits)) {
                std::fclose(file);
                return result.failed("Out of memory");
            }
            size_ = state.size;
            max_level_ = static_cast<level_t>(state.max_level);
            entry_id_ = static_cast<id_t>(state.entry_idx);
        }

        // Load nodes one by one
        for (std::size_t i = 0; i != size_; ++i) {
            label_t label;
            dim_t dim;
            level_t level;
            read_chunk(&label, sizeof(label));
            if (result.error)
                return result;
            read_chunk(&dim, sizeof(dim));
            if (result.error)
                return result;
            read_chunk(&level, sizeof(level));
            if (result.error)
                return result;

            std::size_t node_bytes = node_bytes_(dim, level);
            node_t node = node_malloc_(label, {nullptr, dim}, level, true);
            read_chunk(node.tape() + node_head_bytes_(), node_bytes - node_head_bytes_());
            if (result.error)
                return result;
            nodes_[i] = node;
        }

        std::fclose(file);
        reset_view_();
        return {};
    }

    /**
     *  @brief  Memory-maps the serialized binary index representation from disk,
     *          @b without copying the vectors and neighbors lists into RAM.
     *          Available on Linux, MacOS, but @b not on Windows.
     */
    serialization_result_t view(char const* file_path) noexcept {
        serialization_result_t result;

#if defined(USEARCH_DEFINED_WINDOWS)

        HANDLE file_handle =
            CreateFile(file_path, GENERIC_READ, FILE_SHARE_READ, 0, OPEN_EXISTING, FILE_ATTRIBUTE_NORMAL, 0);
        if (file_handle == INVALID_HANDLE_VALUE)
            return result.failed("Opening file failed!");

        size_t file_length = GetFileSize(file_handle, 0);
        HANDLE mapping_handle = CreateFileMapping(file_handle, 0, PAGE_READONLY, 0, 0, 0);
        if (mapping_handle == 0) {
            CloseHandle(file_handle);
            return result.failed("Mapping file failed!");
        }

        byte_t* file = (byte_t*)MapViewOfFile(mapping_handle, FILE_MAP_READ, 0, 0, file_length);
        if (file == 0) {
            CloseHandle(mapping_handle);
            CloseHandle(file_handle);
            return result.failed("View the map failed!");
        }
        viewed_file_.file_handle = file_handle;
        viewed_file_.mapping_handle = mapping_handle;
        viewed_file_.ptr = file;
        viewed_file_.length = file_length;
#else

#if defined(USEARCH_DEFINED_LINUX)
        int descriptor = open(file_path, O_RDONLY | O_NOATIME);
#else
        int descriptor = open(file_path, O_RDONLY);
#endif

        // Estimate the file size
        struct stat file_stat;
        int fstat_status = fstat(descriptor, &file_stat);
        if (fstat_status < 0) {
            close(descriptor);
            return result.failed(std::strerror(errno));
        }

        // Map the entire file
        byte_t* file = (byte_t*)mmap(NULL, file_stat.st_size, PROT_READ, MAP_PRIVATE, descriptor, 0);
        if (file == MAP_FAILED) {
            close(descriptor);
            return result.failed(std::strerror(errno));
        }
        viewed_file_.file_descriptor = descriptor;
        viewed_file_.ptr = file;
        viewed_file_.length = file_stat.st_size;
#endif // Platform specific code

        // Read the header
        {
            file_head_t state{file};
            if (state.bytes_per_label != sizeof(label_t)) {
                reset_view_();
                return result.failed("Incompatible label type!");
            }
            if (state.bytes_per_id != sizeof(id_t)) {
                reset_view_();
                return result.failed("Incompatible ID type!");
            }

            config_.connectivity = state.connectivity;
            config_.vector_alignment = state.vector_alignment;
            pre_ = precompute_(config_);

            index_limits_t limits;
            limits.elements = state.size;
            limits.threads_add = 0;
            if (!reserve(limits))
                return result.failed("Out of memory!");

            size_ = state.size;
            max_level_ = static_cast<level_t>(state.max_level);
            entry_id_ = static_cast<id_t>(state.entry_idx);
        }

        // Locate every node packed into file
        std::size_t progress = sizeof(file_header_t);
        for (std::size_t i = 0; i != size_; ++i) {
            byte_t* tape = (byte_t*)(file + progress);
            dim_t dim = misaligned_load<dim_t>(tape + sizeof(label_t));
            level_t level = misaligned_load<level_t>(tape + sizeof(label_t) + sizeof(dim_t));

            std::size_t node_bytes = node_bytes_(dim, level);
            std::size_t node_vector_bytes = dim * sizeof(scalar_t);
            nodes_[i] = node_t{tape, (scalar_t*)(tape + node_bytes - node_vector_bytes)};
            progress += node_bytes;
        }

        return {};
    }

#pragma endregion

  private:
    void reset_view_() noexcept {
        if (!viewed_file_)
            return;
#if defined(USEARCH_DEFINED_WINDOWS)
        UnmapViewOfFile(viewed_file_.ptr);
        CloseHandle(viewed_file_.mapping_handle);
        CloseHandle(viewed_file_.file_handle);

#else
        munmap(viewed_file_.ptr, viewed_file_.length);
        close(viewed_file_.file_descriptor);
#endif
        viewed_file_ = {};
    }

    inline static precomputed_constants_t precompute_(index_config_t const& config) noexcept {
        precomputed_constants_t pre;
        pre.connectivity_max_base = config.connectivity * base_level_multiple_();
        pre.inverse_log_connectivity = 1.0 / std::log(static_cast<double>(config.connectivity));
        pre.neighbors_bytes = config.connectivity * sizeof(id_t) + sizeof(neighbors_count_t);
        pre.neighbors_base_bytes = pre.connectivity_max_base * sizeof(id_t) + sizeof(neighbors_count_t);
        return pre;
    }

    inline std::size_t node_bytes_(node_t node) const noexcept { return node_bytes_(node.dim(), node.level()); }
    inline std::size_t node_bytes_(dim_t dim, level_t level) const noexcept {
        return node_head_bytes_() + pre_.neighbors_base_bytes + pre_.neighbors_bytes * level + sizeof(scalar_t) * dim;
    }

    inline bool node_stored_(node_t node) const noexcept {
        std::size_t levels_bytes = pre_.neighbors_base_bytes + pre_.neighbors_bytes * node.level();
        return (node.tape() + node_head_bytes_() + levels_bytes) == (byte_t*)node.vector();
    }

    inline std::size_t node_vector_bytes_(dim_t dim) const noexcept { return dim * sizeof(scalar_t); }
    inline std::size_t node_vector_bytes_(node_t node) const noexcept { return node_vector_bytes_(node.dim()); }

    void node_free_(std::size_t id) noexcept {

        if (viewed_file_)
            return;

        node_t& node = nodes_[id];
        std::size_t node_bytes = node_bytes_(node) - node_vector_bytes_(node) * !node_stored_(node);
        point_allocator_.deallocate(node.tape(), node_bytes);
        node = node_t{};
    }

    node_t node_malloc_(label_t label, vector_view_t vector, level_t level, bool store_vector) noexcept {

        std::size_t dim = vector.size();
        std::size_t stored_vector_bytes = node_vector_bytes_(static_cast<dim_t>(dim)) * std::size_t(store_vector);
        std::size_t node_bytes = node_bytes_(static_cast<dim_t>(dim), level) -
                                 node_vector_bytes_(static_cast<dim_t>(dim)) * std::size_t(!store_vector);

        byte_t* data = (byte_t*)point_allocator_.allocate(node_bytes);
        if (!data)
            return {};

        std::memset(data, 0, node_bytes);
        if (vector.data())
            std::memcpy(data + node_bytes - stored_vector_bytes, vector.data(), stored_vector_bytes);

        scalar_t* scalars = store_vector //
                                ? (scalar_t*)(data + node_bytes - stored_vector_bytes)
                                : (scalar_t*)(vector.data());

        node_t node{data, scalars};
        node.label(label);
        node.dim(static_cast<dim_t>(dim));
        node.level(level);
        return node;
    }

    inline node_t node_with_id_(std::size_t idx) const noexcept { return nodes_[idx]; }
    inline neighbors_ref_t neighbors_base_(node_t node) const noexcept { return {node.neighbors_tape()}; }

    inline neighbors_ref_t neighbors_non_base_(node_t node, level_t level) const noexcept {
        return {node.neighbors_tape() + pre_.neighbors_base_bytes + (level - 1) * pre_.neighbors_bytes};
    }

    inline neighbors_ref_t neighbors_(node_t node, level_t level) const noexcept {
        return level ? neighbors_non_base_(node, level) : neighbors_base_(node);
    }

    struct node_lock_t {
        visits_bitset_t& bitset;
        std::size_t idx;

        inline ~node_lock_t() noexcept { bitset.atomic_reset(idx); }
    };

    inline node_lock_t node_lock_(std::size_t idx) const noexcept {
        while (nodes_mutexes_.atomic_set(idx))
            ;
        return {nodes_mutexes_, idx};
    }

    id_t connect_new_node_(id_t new_id, level_t level, context_t& context) usearch_noexcept_m {

        node_t new_node = node_with_id_(new_id);
        top_candidates_t& top = context.top_candidates;

        // Outgoing links from `new_id`:
        neighbors_ref_t new_neighbors = neighbors_(new_node, level);
        {
            usearch_assert_m(!new_neighbors.size(), "The newly inserted element should have blank link list");
            candidates_view_t top_view = refine_(top, config_.connectivity, context);

            for (std::size_t idx = 0; idx != top_view.size(); idx++) {
                usearch_assert_m(!new_neighbors[idx], "Possible memory corruption");
                usearch_assert_m(level <= node_with_id_(top_view[idx].id).level(), "Linking to missing level");
                new_neighbors.push_back(top_view[idx].id);
            }
        }

        return new_neighbors[0];
    }

    void reconnect_neighbor_nodes_(id_t new_id, level_t level, context_t& context) usearch_noexcept_m {

        node_t new_node = node_with_id_(new_id);
        top_candidates_t& top = context.top_candidates;
        neighbors_ref_t new_neighbors = neighbors_(new_node, level);

        // Reverse links from the neighbors:
        std::size_t const connectivity_max = level ? config_.connectivity : pre_.connectivity_max_base;
        for (id_t close_id : new_neighbors) {
            node_t close_node = node_with_id_(close_id);
            node_lock_t close_lock = node_lock_(close_id);

            neighbors_ref_t close_header = neighbors_(close_node, level);
            usearch_assert_m(close_header.size() <= connectivity_max, "Possible corruption");
            usearch_assert_m(close_id != new_id, "Self-loops are impossible");
            usearch_assert_m(level <= close_node.level(), "Linking to missing level");

            // If `new_id` is already present in the neighboring connections of `close_id`
            // then no need to modify any connections or run the heuristics.
            if (close_header.size() < connectivity_max) {
                close_header.push_back(new_id);
                continue;
            }

            // To fit a new connection we need to drop an existing one.
            top.clear();
            usearch_assert_m((top.reserve(close_header.size() + 1)), "The memory must have been reserved in `add`");
            top.insert_reserved({context.measure(new_node, close_node), new_id});
            for (id_t successor_id : close_header)
                top.insert_reserved({context.measure(node_with_id_(successor_id), close_node), successor_id});

            // Export the results:
            close_header.clear();
            candidates_view_t top_view = refine_(top, connectivity_max, context);
            for (std::size_t idx = 0; idx != top_view.size(); idx++)
                close_header.push_back(top_view[idx].id);
        }
    }

    level_t choose_random_level_(std::default_random_engine& level_generator) const noexcept {
        std::uniform_real_distribution<double> distribution(0.0, 1.0);
        double r = -std::log(distribution(level_generator)) * pre_.inverse_log_connectivity;
        return (level_t)r;
    }

    id_t search_for_one_(                       //
        id_t closest_id, vector_view_t query,   //
        level_t begin_level, level_t end_level, //
        context_t& context) const noexcept {

        distance_t closest_dist = context.measure(query, node_with_id_(closest_id));
        for (level_t level = begin_level; level > end_level; --level) {
            bool changed;
            do {
                changed = false;
                node_t closest_node = node_with_id_(closest_id);
                node_lock_t closest_lock = node_lock_(closest_id);
                neighbors_ref_t closest_neighbors = neighbors_non_base_(closest_node, level);
                for (id_t candidate_id : closest_neighbors) {
                    distance_t candidate_dist = context.measure(query, node_with_id_(candidate_id));
                    if (candidate_dist < closest_dist) {
                        closest_dist = candidate_dist;
                        closest_id = candidate_id;
                        changed = true;
                    }
                }
                context.iteration_cycles++;
            } while (changed);
        }
        return closest_id;
    }

    /**
     *  @brief  Traverses a layer of a graph, to find the best place to insert a new node.
     *          Locks the nodes in the process, assuming other threads are updating neighbors lists.
     *  @return `true` if procedure succeeded, `false` if run out of memory.
     */
    bool search_to_insert_( //
        id_t start_id, vector_view_t query, level_t level, std::size_t top_limit, context_t& context) noexcept {

        visits_bitset_t& visits = context.visits;
        next_candidates_t& next = context.next_candidates; // pop min, push
        top_candidates_t& top = context.top_candidates;    // pop max, push

        visits.clear();
        next.clear();
        top.clear();

        distance_t radius = context.measure(query, node_with_id_(start_id));
        next.insert_reserved({-radius, start_id});
        top.insert_reserved({radius, start_id});
        visits.set(start_id);

        while (!next.empty()) {

            candidate_t candidacy = next.top();
            if ((-candidacy.distance) > radius && top.size() == top_limit)
                break;

            next.pop();
            context.iteration_cycles++;

            id_t candidate_id = candidacy.id;
            node_t candidate_ref = node_with_id_(candidate_id);
            node_lock_t candidate_lock = node_lock_(candidate_id);
            neighbors_ref_t candidate_neighbors = neighbors_(candidate_ref, level);

            prefetch_neighbors_(candidate_neighbors, visits);
            for (id_t successor_id : candidate_neighbors) {
                if (visits.test(successor_id))
                    continue;

                visits.set(successor_id);
                distance_t successor_dist = context.measure(query, node_with_id_(successor_id));

                if (top.size() < top_limit || successor_dist < radius) {
                    // This can substantially grow our priority queue:
                    next.insert({-successor_dist, successor_id});
                    // This will automatically evict poor matches:
                    top.insert({successor_dist, successor_id}, top_limit);
                    radius = top.top().distance;
                }
            }
        }
        return true;
    }

    /**
     *  @brief  Traverses the @b base layer of a graph, to find a close match.
     *          Doesn't lock any nodes, assuming read-only simultaneous access.
     *  @return `true` if procedure succeeded, `false` if run out of memory.
     */
    template <typename predicate_at>
    bool search_to_find_in_base_( //
        id_t start_id, vector_view_t query, std::size_t expansion, context_t& context,
        predicate_at&& predicate) const noexcept {

        visits_bitset_t& visits = context.visits;
        next_candidates_t& next = context.next_candidates; // pop min, push
        top_candidates_t& top = context.top_candidates;    // pop max, push
        std::size_t const top_limit = expansion;

        visits.clear();
        next.clear();
        top.clear();

        distance_t radius = context.measure(query, node_with_id_(start_id));
        next.insert_reserved({-radius, start_id});
        top.insert_reserved({radius, start_id});
        visits.set(start_id);

        while (!next.empty()) {

            candidate_t candidate = next.top();
            if ((-candidate.distance) > radius)
                break;

            next.pop();
            context.iteration_cycles++;

            id_t candidate_id = candidate.id;
            neighbors_ref_t candidate_neighbors = neighbors_base_(node_with_id_(candidate_id));

            prefetch_neighbors_(candidate_neighbors, visits);
            for (id_t successor_id : candidate_neighbors) {
                if (visits.test(successor_id))
                    continue;

                visits.set(successor_id);
                node_t successor = node_with_id_(successor_id);
                distance_t successor_dist = context.measure(query, successor);

                if (top.size() < top_limit || successor_dist < radius) {
                    // This can substantially grow our priority queue:
                    next.insert({-successor_dist, successor_id});
                    if (predicate( //
                            match_t{member_cref_t{successor.label(), successor.vector_view(), successor_id},
                                    successor_dist})) {
                        // This will automatically evict poor matches:
                        top.insert({successor_dist, successor_id}, top_limit);
                        radius = top.top().distance;
                    }
                }
            }
        }

        return true;
    }

    /**
     *  @brief  Iterates through all managed vectors, without actually touching the index.
     */
    template <typename predicate_at>
    void search_exact_(                                             //
        vector_view_t query, std::size_t count, context_t& context, //
        predicate_at&& predicate) const noexcept {

        top_candidates_t& top = context.top_candidates;
        top.clear();
        top.reserve(count);
        for (std::size_t i = 0; i != size(); ++i) {
            id_t id = static_cast<id_t>(i);
            node_t node = node_with_id_(i);
            distance_t distance = context.measure(query, node);
            if (predicate(match_t{member_cref_t{node.label(), node.vector_view(), id}, distance}))
                top.insert(candidate_t{distance, id}, count);
        }
    }

    void prefetch_neighbors_(neighbors_ref_t, visits_bitset_t const&) const noexcept {}

    /**
     *  @brief  This algorithm from the original paper implements a heuristic,
     *          that massively reduces the number of connections a point has,
     *          to keep only the neighbors, that are from each other.
     */
    candidates_view_t refine_(top_candidates_t& top, std::size_t needed, context_t& context) const noexcept {

        top.sort_ascending();
        candidate_t* top_data = top.data();
        std::size_t const top_count = top.size();
        if (top_count < needed)
            return {top_data, top_count};

        std::size_t submitted_count = 1;
        std::size_t consumed_count = 1; /// Always equal or greater than `submitted_count`.
        while (submitted_count < needed && consumed_count < top_count) {
            candidate_t candidate = top_data[consumed_count];
            node_t candidate_ref = node_with_id_(candidate.id);
            distance_t candidate_dist = candidate.distance;
            bool good = true;
            for (std::size_t idx = 0; idx < submitted_count; idx++) {
                candidate_t submitted = top_data[idx];
                node_t submitted_node = node_with_id_(submitted.id);
                distance_t inter_result_dist = context.measure(submitted_node, candidate_ref);
                if (inter_result_dist < candidate_dist) {
                    good = false;
                    break;
                }
            }

            if (good) {
                top_data[submitted_count] = top_data[consumed_count];
                submitted_count++;
            }
            consumed_count++;
        }

        top.shrink(submitted_count);
        return {top_data, submitted_count};
    }
};

/**
 *  @brief  Extracts metadata from pre-constructed index on disk, without loading it
 *          or mapping the whole binary file.
 */
inline file_head_result_t index_metadata(char const* file_path) noexcept {

    file_head_result_t result;
    file_header_t state_buffer{};
    std::FILE* file = std::fopen(file_path, "rb");
    if (!file)
        return result.failed(std::strerror(errno));

    // Read the header
    std::size_t read = std::fread(&state_buffer[0], sizeof(file_header_t), 1, file);
    std::fclose(file);
    if (!read)
        return result.failed(std::strerror(errno));

    // Parse and validate the MIME type
    file_head_t state{state_buffer};
    if (std::strncmp(state.magic, default_magic(), std::strlen(default_magic())) != 0)
        return result.failed("Wrong MIME type!");

    result.version_major = state.version_major;
    result.version_minor = state.version_minor;
    result.version_patch = state.version_patch;
    result.metric = state.metric;
    result.connectivity = state.connectivity;
    result.max_level = state.max_level;
    result.vector_alignment = state.vector_alignment;
    result.bytes_per_label = state.bytes_per_label;
    result.bytes_per_id = state.bytes_per_id;
    result.scalar_kind = state.scalar_kind;
    result.size = state.size;
    result.entry_idx = state.entry_idx;
    result.bytes_for_graphs = state.bytes_for_graphs;
    result.bytes_for_vectors = state.bytes_for_vectors;
    result.bytes_checksum = state.bytes_checksum;
    return result;
}

} // namespace usearch
} // namespace unum

#endif<|MERGE_RESOLUTION|>--- conflicted
+++ resolved
@@ -1034,15 +1034,11 @@
 
     inline operator std::size_t() const noexcept {
         std::size_t result = 0;
-<<<<<<< HEAD
 #ifdef USEARCH_64BIT_ENV
         std::memcpy((char*)&result + 3, octets, 5);
 #else
         std::memcpy((char*)&result, octets + 1, 4);
 #endif
-=======
-        std::memcpy((char*)&result, octets, 5);
->>>>>>> 70e66071
         return result;
     }
 
